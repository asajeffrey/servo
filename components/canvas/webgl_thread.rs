/* This Source Code Form is subject to the terms of the Mozilla Public
 * License, v. 2.0. If a copy of the MPL was not distributed with this
 * file, You can obtain one at https://mozilla.org/MPL/2.0/. */

use crate::webgl_limits::GLLimitsDetect;
use crate::webgl_mode::{FrontSurface, SwapChain, SwapChains};
use byteorder::{ByteOrder, NativeEndian, WriteBytesExt};
use canvas_traits::webgl::{self, ActiveAttribInfo, ActiveUniformInfo, AlphaTreatment};
use canvas_traits::webgl::{DOMToTextureCommand, GLContextAttributes, GLLimits, GlType};
use canvas_traits::webgl::{ProgramLinkInfo, TexDataType, TexFormat, WebGLBufferId, WebGLChan};
use canvas_traits::webgl::{WebGLCommand, WebGLCommandBacktrace, WebGLContextId};
use canvas_traits::webgl::{WebGLCreateContextResult, WebGLFramebufferBindingRequest};
use canvas_traits::webgl::{WebGLFramebufferId, WebGLMsg, WebGLMsgSender, WebGLProgramId};
use canvas_traits::webgl::{WebGLReceiver, WebGLRenderbufferId, WebGLSLVersion, WebGLSender};
use canvas_traits::webgl::{WebGLShaderId, WebGLTextureId, WebGLVersion, WebGLVertexArrayId};
use canvas_traits::webgl::{WebVRCommand, WebVRRenderHandler, YAxisTreatment};
use canvas_traits::webgl::SwapChainId;
use euclid::default::Size2D;
use fnv::FnvHashMap;
use gleam::gl::{self, Gl, GlFns, GlesFns};
use half::f16;
use pixels::{self, PixelFormat};
use std::borrow::Cow;
use std::cell::{Cell, RefCell};
use std::collections::hash_map::Entry;
use std::iter;
use std::mem;
use std::rc::Rc;
use std::sync::{Arc, Mutex};
use std::thread;
use surfman::{self, Adapter, Context, ContextAttributeFlags, ContextAttributes, Device};
use surfman::GLVersion;
use surfman::Surface;
use webrender_traits::{WebrenderExternalImageRegistry, WebrenderImageHandlerType};

struct GLContextData {
    ctx: Context,
    gl: Rc<dyn Gl>,
    state: GLState,
    attributes: GLContextAttributes,
    // Each WebGL context has a collection of swap chains, one of which is attached
    // (that is, its surface is the current surface of the context).
    attached: SwapChainId,
    // The other swap chains are unattached, and their surfaces are not the current surface of the context.
    unattached: FnvHashMap<SwapChainId, Surface>,
}

pub struct GLState {
    clear_color: (f32, f32, f32, f32),
    clear_mask: gl::GLuint,
    scissor_test_enabled: bool,
    stencil_write_mask: (u32, u32),
    stencil_clear_value: i32,
    depth_write_mask: bool,
    depth_clear_value: f64,
}

impl Default for GLState {
    fn default() -> GLState {
        GLState {
            clear_color: (0., 0., 0., 0.),
            clear_mask: gl::COLOR_BUFFER_BIT | gl::DEPTH_BUFFER_BIT | gl::STENCIL_BUFFER_BIT,
            scissor_test_enabled: false,
            stencil_write_mask: (0, 0),
            stencil_clear_value: 0,
            depth_write_mask: true,
            depth_clear_value: 1.,
        }
    }
}

/// A WebGLThread manages the life cycle and message multiplexing of
/// a set of WebGLContexts living in the same thread.
pub(crate) struct WebGLThread {
    /// The GPU device.
    device: Device,
    /// Channel used to generate/update or delete `webrender_api::ImageKey`s.
    webrender_api: webrender_api::RenderApi,
    /// Map of live WebGLContexts.
    contexts: FnvHashMap<WebGLContextId, GLContextData>,
    /// Cached information for WebGLContexts.
    cached_context_info: FnvHashMap<WebGLContextId, WebGLContextInfo>,
    /// Current bound context.
    bound_context_id: Option<WebGLContextId>,
    /// Handler user to send WebVR commands.
    webvr_compositor: Option<Box<dyn WebVRRenderHandler>>,
    /// Texture ids and sizes used in DOM to texture outputs.
    dom_outputs: FnvHashMap<webrender_api::PipelineId, DOMToTextureData>,
    /// List of registered webrender external images.
    /// We use it to get an unique ID for new WebGLContexts.
    external_images: Arc<Mutex<WebrenderExternalImageRegistry>>,
    /// The receiver that will be used for processing WebGL messages.
    receiver: WebGLReceiver<WebGLMsg>,
    /// The receiver that should be used to send WebGL messages for processing.
    sender: WebGLSender<WebGLMsg>,
    /// The front buffer for each swap chain ID.
    swap_chains: SwapChains,
    ///
    api_type: gl::GlType,
}

#[derive(PartialEq)]
enum EventLoop {
    Blocking,
    Nonblocking,
}

/// The data required to initialize an instance of the WebGLThread type.
pub(crate) struct WebGLThreadInit {
    pub webrender_api_sender: webrender_api::RenderApiSender,
    pub webvr_compositor: Option<Box<dyn WebVRRenderHandler>>,
    pub external_images: Arc<Mutex<WebrenderExternalImageRegistry>>,
    pub sender: WebGLSender<WebGLMsg>,
    pub receiver: WebGLReceiver<WebGLMsg>,
    pub swap_chains: SwapChains,
    pub adapter: Adapter,
    pub api_type: gl::GlType,
}

/// The extra data required to run an instance of WebGLThread when it is
/// not running in its own thread.
pub struct WebGLMainThread {
    pub(crate) thread_data: RefCell<WebGLThread>,
    shut_down: Cell<bool>,
}

impl WebGLMainThread {
    /// Synchronously process all outstanding WebGL messages.
    pub fn process(&self) {
        if self.shut_down.get() {
            return;
        }

        // Any context could be current when we start.
        self.thread_data.borrow_mut().bound_context_id = None;
        let result = self
            .thread_data
            .borrow_mut()
            .process(EventLoop::Nonblocking);
        if !result {
            self.shut_down.set(true);
            WEBGL_MAIN_THREAD.with(|thread_data| thread_data.borrow_mut().take());
        }
    }
}

thread_local! {
    static WEBGL_MAIN_THREAD: RefCell<Option<Rc<WebGLMainThread>>> = RefCell::new(None);
}

impl WebGLThread {
    /// Create a new instance of WebGLThread.
    pub(crate) fn new(
        WebGLThreadInit {
            webrender_api_sender,
            webvr_compositor,
            external_images,
            sender,
            receiver,
            swap_chains,
            adapter,
            api_type,
        }: WebGLThreadInit,
    ) -> Self {
        WebGLThread {
            device: Device::new(&adapter).expect("Couldn't open WebGL device!"),
            webrender_api: webrender_api_sender.create_api(),
            contexts: Default::default(),
            cached_context_info: Default::default(),
            bound_context_id: None,
            webvr_compositor,
            dom_outputs: Default::default(),
            external_images,
            sender,
            receiver,
            swap_chains,
            api_type,
        }
    }

    /// Perform all initialization required to run an instance of WebGLThread
    /// in parallel on its own dedicated thread.
    pub(crate) fn run_on_own_thread(init: WebGLThreadInit) {
        thread::Builder::new()
            .name("WebGL thread".to_owned())
            .spawn(move || {
                let mut data = WebGLThread::new(init);
                data.process(EventLoop::Blocking);
            })
            .expect("Thread spawning failed");
    }

    fn process(&mut self, loop_type: EventLoop) -> bool {
        let webgl_chan = WebGLChan(self.sender.clone());
        while let Ok(msg) = match loop_type {
            EventLoop::Blocking => self.receiver.recv(),
            EventLoop::Nonblocking => self.receiver.try_recv(),
        } {
            let exit = self.handle_msg(msg, &webgl_chan);
            if exit {
                return false;
            }
        }
        true
    }

    /// Handles a generic WebGLMsg message
    fn handle_msg(&mut self, msg: WebGLMsg, webgl_chan: &WebGLChan) -> bool {
        trace!("processing {:?}", msg);
        match msg {
            WebGLMsg::CreateContext(version, size, attributes, result_sender) => {
                let result = self.create_webgl_context(version, size, attributes);

                result_sender
                    .send(result.map(|(id, limits)| {
                        let image_key = self.cached_context_info
                                            .get_mut(&id)
                                            .expect("Where's the cached context info?")
                                            .image_key
                                            .expect("Where's the WebRender image key?");

                        let data = Self::make_current_if_needed(
                            &self.device,
                            id,
                            &self.contexts,
                            &mut self.bound_context_id).expect("WebGLContext not found");
                        let glsl_version = Self::get_glsl_version(&*data.gl);
                        let api_type = match data.gl.get_type() {
                            gl::GlType::Gl => GlType::Gl,
                            gl::GlType::Gles => GlType::Gles,
                        };

                        // FIXME(nox): Should probably be done by surfman.
                        if api_type != GlType::Gles {
                            // Points sprites are enabled by default in OpenGL 3.2 core
                            // and in GLES. Rather than doing version detection, it does
                            // not hurt to enable them anyways.

                            data.gl.enable(gl::POINT_SPRITE);
                            let err = data.gl.get_error();
                            if err != 0 {
                                warn!("Error enabling GL point sprites: {}", err);
                            }

                            data.gl.enable(gl::PROGRAM_POINT_SIZE);
                            let err = data.gl.get_error();
                            if err != 0 {
                                warn!("Error enabling GL program point size: {}", err);
                            }
                        }

                        WebGLCreateContextResult {
                            sender: WebGLMsgSender::new(id, webgl_chan.clone()),
                            limits,
                            glsl_version,
                            api_type,
                            image_key,
                        }
                    }))
                    .unwrap();
            },
            WebGLMsg::ResizeContext(ctx_id, size, sender) => {
                self.resize_webgl_context(ctx_id, size, sender);
            },
            WebGLMsg::RemoveContext(ctx_id) => {
                self.remove_webgl_context(ctx_id);
            },
            WebGLMsg::WebGLCommand(ctx_id, command, backtrace) => {
                self.handle_webgl_command(ctx_id, command, backtrace);
            },
            WebGLMsg::WebVRCommand(ctx_id, command) => {
                self.handle_webvr_command(ctx_id, command);
            },
<<<<<<< HEAD
            WebGLMsg::SwapBuffers(context_ids, sender) => {
                self.handle_swap_buffers(context_ids, sender);
=======
            WebGLMsg::UpdateWebRenderImage(ctx_id, sender) => {
                self.handle_update_wr_image(ctx_id, sender);
            },
            WebGLMsg::SwapBuffers(swap_id) => {
                self.handle_swap_buffers(swap_id);
>>>>>>> 8de8aa33
            },
            WebGLMsg::DOMToTextureCommand(command) => {
                self.handle_dom_to_texture(command);
            },
            WebGLMsg::Exit => {
                return true;
            },
        }

        false
    }

    /// Handles a WebGLCommand for a specific WebGLContext
    fn handle_webgl_command(
        &mut self,
        context_id: WebGLContextId,
        command: WebGLCommand,
        backtrace: WebGLCommandBacktrace,
    ) {
        match self.cached_context_info.get_mut(&context_id) {
            Some(info) => {
                info.received_webgl_command = true;
            },
            None => return,
        };
        let data = Self::make_current_if_needed_mut(&self.device,
                                                    context_id,
                                                    &mut self.contexts,
                                                    &mut self.bound_context_id);
        if let Some(data) = data {
            WebGLImpl::apply(&self.device,
                             &data.ctx,
                             &*data.gl,
                             &mut data.state,
                             &data.attributes,
                             command,
                             backtrace);
        }
    }

    /// Handles a WebVRCommand for a specific WebGLContext
    fn handle_webvr_command(&mut self, context_id: WebGLContextId, command: WebVRCommand) {
        // TODO(pcwalton): Reenable.
        /*
        let context = match Self::make_current_if_needed(context_id,
                                                         &self.contexts,
                                                         &mut self.bound_context_id) {
            Some(context) => context,
            None => return,
        };

        let texture_and_size = context.ctx.back_buffer().0.map(|surface_texture| {
            (surface_texture.gl_texture(), surface_texture.surface().size())
        });

        self.webvr_compositor
            .as_mut()
            .unwrap()
            .handle(context.ctx.gl(), command, texture_and_size);
            */
    }

    /// Creates a new WebGLContext
    #[allow(unsafe_code)]
    fn create_webgl_context(
        &mut self,
        version: WebGLVersion,
        size: Size2D<u32>,
        attributes: GLContextAttributes,
    ) -> Result<(WebGLContextId, webgl::GLLimits), String> {
        println!("WebGLThread::create_webgl_context()");

        // Creating a new GLContext may make the current bound context_id dirty.
        // Clear it to ensure that  make_current() is called in subsequent commands.
        self.bound_context_id = None;

        let context_attributes = &ContextAttributes {
            version: version.to_surfman_version(),
            flags: attributes.to_surfman_context_attribute_flags(),
        };

        let context_descriptor = self.device
                                     .create_context_descriptor(&context_attributes)
                                     .unwrap();

        let ctx = self.device
                      .create_context(&context_descriptor, &size.to_i32())
                      .expect("Failed to create the GL context!");

        let id = WebGLContextId(
            self.external_images
                .lock()
                .unwrap()
                .next_id(WebrenderImageHandlerType::WebGL)
                .0,
        );

        let gl = match self.api_type {
            gl::GlType::Gl => unsafe {
                GlFns::load_with(|symbol_name| self.device.get_proc_address(&ctx, symbol_name))
            },
            gl::GlType::Gles => unsafe {
                GlesFns::load_with(|symbol_name| self.device.get_proc_address(&ctx, symbol_name))
            },
        };

        let limits = GLLimits::detect(&*gl);

        self.device.make_context_current(&ctx).unwrap();
        let framebuffer = self.device.context_surface_framebuffer_object(&ctx).unwrap();
        gl.bind_framebuffer(gl::FRAMEBUFFER, framebuffer);

        let descriptor = self.device.context_descriptor(&ctx);
        let has_alpha = self.device
                            .context_descriptor_attributes(&descriptor)
                            .flags
                            .contains(ContextAttributeFlags::ALPHA);
        let texture_target = current_wr_texture_target(&self.device);

        let state = Default::default();
        let attached = SwapChainId::Context(id);
        let unattached = Default::default();
        self.contexts.insert(id, GLContextData { ctx, gl, state, attributes, attached, unattached });

        let image_key = Self::create_wr_external_image(&self.webrender_api,
                                                       size.to_i32(),
                                                       has_alpha,
                                                       id,
                                                       texture_target);

        self.cached_context_info.insert(
            id,
            WebGLContextInfo { image_key: Some(image_key), received_webgl_command: false },
        );

        Ok((id, limits))
    }

    /// Resizes a WebGLContext
    fn resize_webgl_context(
        &mut self,
        context_id: WebGLContextId,
        size: Size2D<u32>,
        sender: WebGLSender<Result<(), String>>,
    ) {
        let data = Self::make_current_if_needed_mut(
            &self.device,
            context_id,
            &mut self.contexts,
            &mut self.bound_context_id).expect("Missing WebGL context!");

        // Throw out all buffers.
        let swap_id = SwapChainId::Context(context_id);
        let context_descriptor = self.device.context_descriptor(&data.ctx);
        let new_surface = self.device.create_surface(&data.ctx, &size.to_i32()).unwrap();
        let old_surface = match data.unattached.get_mut(&swap_id) {
            Some(surface) => mem::replace(surface, new_surface),
            None => self.device.replace_context_surface(&mut data.ctx, new_surface).unwrap(),
        };
        self.device.destroy_surface(&mut data.ctx, old_surface).unwrap();

        // Update WR image if needed. Resize image updates are only required for SharedTexture mode.
        // Readback mode already updates the image every frame to send the raw pixels.
        let info = self.cached_context_info.get_mut(&context_id).unwrap();
        if let Some(image_key) = info.image_key {
            let has_alpha = self.device
                                .context_descriptor_attributes(&context_descriptor)
                                .flags
                                .contains(ContextAttributeFlags::ALPHA);
            let texture_target = current_wr_texture_target(&self.device);
            Self::update_wr_external_image(&self.webrender_api,
                                           size.to_i32(),
                                           has_alpha,
                                           context_id,
                                           image_key,
                                           texture_target);
        }

        sender.send(Ok(())).unwrap();
    }

    /// Removes a WebGLContext and releases attached resources.
    fn remove_webgl_context(&mut self, context_id: WebGLContextId) {
        // Release webrender image keys.
        if let Some(info) = self.cached_context_info.remove(&context_id) {
            let mut txn = webrender_api::Transaction::new();

            if let Some(image_key) = info.image_key {
                txn.delete_image(image_key);
            }

            self.webrender_api.update_resources(txn.resource_updates)
        }

        // We need to make the context current so its resources can be disposed of.
        Self::make_current_if_needed(&self.device,
                                          context_id,
                                          &self.contexts,
                                          &mut self.bound_context_id);
        // Release GL context.
        let mut data = match self.contexts.remove(&context_id) {
            Some(data) => data,
            None => return,
        };

        // Destroy all the surfaces
        let swap_ids = iter::once(data.attached)
            .chain(data.unattached.keys().cloned());
        for swap_id in swap_ids {
            if let Some(swap_chain) = self.swap_chains.lock().remove(&swap_id) {
                for surface in swap_chain.pending_surface {
                    self.device.destroy_surface(&mut data.ctx, surface).unwrap();
                }
                for surface in swap_chain.presented_surfaces {
                    self.device.destroy_surface(&mut data.ctx, surface).unwrap();
                }
            }
        }
        for (_, surface) in data.unattached {
            self.device.destroy_surface(&mut data.ctx, surface).unwrap();
        }

        // Destroy the context
        self.device.destroy_context(&mut data.ctx).unwrap();

        // Removing a GLContext may make the current bound context_id dirty.
        self.bound_context_id = None;
    }

<<<<<<< HEAD
    fn handle_swap_buffers(&mut self,
                           context_ids: Vec<WebGLContextId>,
                           completed_sender: WebGLSender<()>) {
        for context_id in context_ids {
            println!("handle_swap_buffers()");
            let data = Self::make_current_if_needed_mut(
                &self.device,
                context_id,
                &mut self.contexts,
                &mut self.bound_context_id,
            ).expect("Where's the GL data?");

            let mut surfaces_to_destroy = vec![];
            {
                let mut swap_chains = self.swap_chains.lock();
                let size = self.device.context_surface_size(&data.ctx).unwrap();

                // Fetch a new back buffer.
                let mut new_back_buffer = None;
                if let Some(ref mut swap_chain) = swap_chains.get_mut(&context_id) {
                    while let Some(back_buffer) = swap_chain.free_surfaces.pop() {
                        if back_buffer.size() == size {
                            new_back_buffer = Some(back_buffer);
                            break;
                        }
                        surfaces_to_destroy.push(back_buffer);
=======
    /// Handles the creation/update of webrender_api::ImageKeys for a specific WebGLContext.
    /// This method is invoked from a UpdateWebRenderImage message sent by the layout thread.
    /// If SharedTexture is used the UpdateWebRenderImage message is sent only after a WebGLContext creation.
    /// If Readback is used UpdateWebRenderImage message is sent always on each layout iteration in order to
    /// submit the updated raw pixels.
    fn handle_update_wr_image(
        &mut self,
        context_id: WebGLContextId,
        sender: WebGLSender<webrender_api::ImageKey>,
    ) {
        println!("handle_update_wr_image()");
        self.handle_swap_buffers(SwapChainId::Context(context_id));

        let data = Self::make_current_if_needed_mut(
            &self.device,
            context_id,
            &mut self.contexts,
            &mut self.bound_context_id).expect("Where's the GL data?");

        let size = self.device
                       .context_surface_size(&data.ctx)
                       .expect("Where's the front surface?");
        let descriptor = self.device.context_descriptor(&data.ctx);
        let has_alpha = self.device
                            .context_descriptor_attributes(&descriptor)
                            .flags
                            .contains(ContextAttributeFlags::ALPHA);

        let texture_target = current_wr_texture_target(&self.device);
        let webrender_api = &self.webrender_api;

        // Reuse existing ImageKey or generate a new one.
        // When using a shared texture ImageKeys are only generated after a WebGLContext creation.
        let info = self.cached_context_info.get_mut(&context_id).unwrap();
        let image_key = *info.image_key.get_or_insert_with(|| {
            Self::create_wr_external_image(webrender_api,
                                           size,
                                           has_alpha,
                                           context_id,
                                           texture_target)
        });

        // Send the ImageKey to the Layout thread.
        sender.send(image_key).unwrap();
    }

    fn handle_swap_buffers(&mut self, swap_id: SwapChainId) {
        println!("handle_swap_buffers()");
        let context_id = swap_id.context_id();
        let data = Self::make_current_if_needed_mut(
            &self.device,
            context_id,
            &mut self.contexts,
            &mut self.bound_context_id,
        ).expect("Where's the GL data?");

        let mut surfaces_to_destroy = vec![];
        {
            let mut swap_chains = self.swap_chains.lock();
            let size = self.device.context_surface_size(&data.ctx).unwrap();

            // Fetch a new back buffer.
            let mut new_back_buffer = None;
            if let Some(ref mut swap_chain) = swap_chains.get_mut(&swap_id) {
                for presented_surface_index in 0..swap_chain.presented_surfaces.len() {
                    if size == swap_chain.presented_surfaces[presented_surface_index].size() {
                        new_back_buffer = Some(swap_chain.presented_surfaces
                                                         .swap_remove(presented_surface_index));
                        break;
>>>>>>> 8de8aa33
                    }
                }
                let new_back_buffer = match new_back_buffer {
                    Some(new_back_buffer) => new_back_buffer,
                    None => {
                        self.device
                            .create_surface(&data.ctx, &size)
                            .expect("Failed to create a new back buffer!")
                    }
                };

<<<<<<< HEAD
                println!("... new back buffer will become {:?}", new_back_buffer.id());

                // Swap the buffers.
                let new_front_buffer = self.device
                                        .replace_context_surface(&mut data.ctx, new_back_buffer)
                                        .expect("Where's the new front buffer?");
                println!("... front buffer is now {:?}", new_front_buffer.id());

                // Hand the new front buffer to the compositor.
                match swap_chains.entry(context_id) {
                    Entry::Occupied(mut occupied_entry) => {
                        let mut swap_chain = occupied_entry.get_mut();
                        match mem::replace(&mut swap_chain.front_surface, FrontSurface::None) {
                            FrontSurface::None => {
                                swap_chain.front_surface = FrontSurface::Ready(new_front_buffer);
                            }
                            FrontSurface::Ready(old_front_buffer) => {
                                swap_chain.front_surface = FrontSurface::Ready(new_front_buffer);
                                swap_chain.free_surfaces.push(old_front_buffer);
                            }
                            FrontSurface::CompositionInProgress => {
                                swap_chain.front_surface = FrontSurface::Pending(new_front_buffer);
                            }
                            FrontSurface::Pending(old_front_buffer) => {
                                println!("*** replacing pending front buffer, compositor too \
                                          slow?");
                                swap_chain.front_surface = FrontSurface::Ready(new_front_buffer);
                                swap_chain.free_surfaces.push(old_front_buffer);
                            }
                        }
                    }
                    Entry::Vacant(vacant_entry) => {
                        vacant_entry.insert(SwapChain {
                            front_surface: FrontSurface::Ready(new_front_buffer),
                            free_surfaces: vec![],
                        });
=======
            println!("... new back buffer will become {:?}", new_back_buffer.id());

            // Swap the buffers.
            let new_front_buffer = match data.unattached.get_mut(&swap_id) {
                Some(surface) => mem::replace(surface, new_back_buffer),
                None => self.device.replace_context_surface(&mut data.ctx, new_back_buffer)
                                   .expect("Where's the new front buffer?"),
            };
            println!("... front buffer is now {:?}", new_front_buffer.id());

            // Hand the new front buffer to the compositor.
            match swap_chains.entry(swap_id) {
                Entry::Occupied(mut occupied_entry) => {
                    let mut swap_chain = occupied_entry.get_mut();
                    if let Some(old_front_buffer) = mem::replace(&mut swap_chain.pending_surface,
                                                                 Some(new_front_buffer)) {
                        // Compositor was too slow. Drop the old frame and replace it with this
                        // one.
                        surfaces_to_destroy.push(old_front_buffer);
>>>>>>> 8de8aa33
                    }
                }
            }

            if surfaces_to_destroy.len() > 0 {
                println!("*** destroying {} surface(s)", surfaces_to_destroy.len());
            }
            for surface in surfaces_to_destroy {
                self.device.destroy_surface(&mut data.ctx, surface).unwrap();
            }

            let framebuffer = self.device.context_surface_framebuffer_object(&data.ctx).unwrap();
            data.gl.bind_framebuffer(gl::FRAMEBUFFER, framebuffer);
            println!("... rebound framebuffer {}, new back buffer surface is {:?}",
                    framebuffer,
                    self.device.context_surface_id(&data.ctx).unwrap());
        }

        completed_sender.send(()).unwrap();
    }

    fn handle_dom_to_texture(&mut self, command: DOMToTextureCommand) {
        match command {
            DOMToTextureCommand::Attach(context_id, texture_id, document_id, pipeline_id, size) => {
                let data = Self::make_current_if_needed(
                    &self.device,
                    context_id,
                    &self.contexts,
                    &mut self.bound_context_id,
                ).expect("WebGLContext not found in a WebGL DOMToTextureCommand::Attach command");
                // Initialize the texture that WR will use for frame outputs.
                data.gl.tex_image_2d(
                    gl::TEXTURE_2D,
                    0,
                    gl::RGBA as gl::GLint,
                    size.width,
                    size.height,
                    0,
                    gl::RGBA,
                    gl::UNSIGNED_BYTE,
                    None,
                );
                self.dom_outputs.insert(
                    pipeline_id,
                    DOMToTextureData {
                        context_id,
                        texture_id,
                        document_id,
                        size,
                    },
                );
                let mut txn = webrender_api::Transaction::new();
                txn.enable_frame_output(pipeline_id, true);
                self.webrender_api.send_transaction(document_id, txn);
            },
            DOMToTextureCommand::Lock(pipeline_id, gl_sync, sender) => {
                let result = self.handle_dom_to_texture_lock(pipeline_id, gl_sync);
                // Send the texture id and size to WR.
                sender.send(result).unwrap();
            },
            DOMToTextureCommand::Detach(texture_id) => {
                if let Some((pipeline_id, document_id)) = self
                    .dom_outputs
                    .iter()
                    .find(|&(_, v)| v.texture_id == texture_id)
                    .map(|(k, v)| (*k, v.document_id))
                {
                    let mut txn = webrender_api::Transaction::new();
                    txn.enable_frame_output(pipeline_id, false);
                    self.webrender_api.send_transaction(document_id, txn);
                    self.dom_outputs.remove(&pipeline_id);
                }
            },
        }
    }

    pub(crate) fn handle_dom_to_texture_lock(
        &mut self,
        pipeline_id: webrender_api::PipelineId,
        gl_sync: usize,
    ) -> Option<(u32, Size2D<i32>)> {
        let device = &self.device;
        let contexts = &self.contexts;
        let bound_context_id = &mut self.bound_context_id;
        self.dom_outputs.get(&pipeline_id).and_then(|dom_data| {
            let data = Self::make_current_if_needed(device,
                                                    dom_data.context_id,
                                                    contexts,
                                                    bound_context_id);
            data.and_then(|data| {
                // The next glWaitSync call is used to synchronize the two flows of
                // OpenGL commands (WR and WebGL) in order to avoid using semi-ready WR textures.
                // glWaitSync doesn't block WebGL CPU thread.
                data.gl.wait_sync(gl_sync as gl::GLsync, 0, gl::TIMEOUT_IGNORED);
                Some((dom_data.texture_id.get(), dom_data.size))
            })
        })
    }

    /// Gets a reference to a Context for a given WebGLContextId and makes it current if required.
    fn make_current_if_needed<'a>(
        device: &Device,
        context_id: WebGLContextId,
        contexts: &'a FnvHashMap<WebGLContextId, GLContextData>,
        bound_id: &mut Option<WebGLContextId>,
    ) -> Option<&'a GLContextData> {
        let data = contexts.get(&context_id);

        if let Some(data) = data {
            if Some(context_id) != *bound_id {
                device.make_context_current(&data.ctx).unwrap();
                *bound_id = Some(context_id);
            }
        }

        data
    }

    /// Gets a mutable reference to a GLContextWrapper for a WebGLContextId and makes it current if required.
    fn make_current_if_needed_mut<'a>(
        device: &Device,
        context_id: WebGLContextId,
        contexts: &'a mut FnvHashMap<WebGLContextId, GLContextData>,
        bound_id: &mut Option<WebGLContextId>,
    ) -> Option<&'a mut GLContextData> {
        let data = contexts.get_mut(&context_id);

        if let Some(ref data) = data {
            if Some(context_id) != *bound_id {
                device.make_context_current(&data.ctx).unwrap();
                *bound_id = Some(context_id);
            }
        }

        data
    }

    /// Creates a `webrender_api::ImageKey` that uses shared textures.
    fn create_wr_external_image(
        webrender_api: &webrender_api::RenderApi,
        size: Size2D<i32>,
        alpha: bool,
        context_id: WebGLContextId,
        target: webrender_api::TextureTarget,
    ) -> webrender_api::ImageKey {
        let descriptor = Self::image_descriptor(size, alpha);
        let data = Self::external_image_data(context_id, target);

        let image_key = webrender_api.generate_image_key();
        let mut txn = webrender_api::Transaction::new();
        txn.add_image(image_key, descriptor, data, None);
        webrender_api.update_resources(txn.resource_updates);

        image_key
    }

    /// Updates a `webrender_api::ImageKey` that uses shared textures.
    fn update_wr_external_image(
        webrender_api: &webrender_api::RenderApi,
        size: Size2D<i32>,
        alpha: bool,
        context_id: WebGLContextId,
        image_key: webrender_api::ImageKey,
        target: webrender_api::TextureTarget,
    ) {
        let descriptor = Self::image_descriptor(size, alpha);
        let data = Self::external_image_data(context_id, target);

        let mut txn = webrender_api::Transaction::new();
        txn.update_image(image_key, descriptor, data, &webrender_api::DirtyRect::All);
        webrender_api.update_resources(txn.resource_updates);
    }

    /// Helper function to create a `webrender_api::ImageDescriptor`.
    fn image_descriptor(size: Size2D<i32>, alpha: bool) -> webrender_api::ImageDescriptor {
        webrender_api::ImageDescriptor {
            size: webrender_api::units::DeviceIntSize::new(size.width, size.height),
            stride: None,
            format: webrender_api::ImageFormat::BGRA8,
            offset: 0,
            is_opaque: !alpha,
            allow_mipmaps: false,
        }
    }

    /// Helper function to create a `webrender_api::ImageData::External` instance.
    fn external_image_data(
        context_id: WebGLContextId,
        target: webrender_api::TextureTarget,
    ) -> webrender_api::ImageData {
        let data = webrender_api::ExternalImageData {
            id: webrender_api::ExternalImageId(context_id.0 as u64),
            channel_index: 0,
            image_type: webrender_api::ExternalImageType::TextureHandle(target),
        };
        webrender_api::ImageData::External(data)
    }

    /// Gets the GLSL Version supported by a GLContext.
    fn get_glsl_version(gl: &dyn Gl) -> WebGLSLVersion {
        let version = gl.get_string(gl::SHADING_LANGUAGE_VERSION);
        // Fomat used by SHADING_LANGUAGE_VERSION query : major.minor[.release] [vendor info]
        let mut values = version.split(&['.', ' '][..]);
        let major = values
            .next()
            .and_then(|v| v.parse::<u32>().ok())
            .unwrap_or(1);
        let minor = values
            .next()
            .and_then(|v| v.parse::<u32>().ok())
            .unwrap_or(20);

        WebGLSLVersion { major, minor }
    }
}

impl Drop for WebGLThread {
    fn drop(&mut self) {
        // Call remove_context functions in order to correctly delete WebRender image keys.
        let context_ids: Vec<WebGLContextId> = self.contexts.keys().map(|id| *id).collect();
        for id in context_ids {
            self.remove_webgl_context(id);
        }
    }
}

/// Helper struct to store cached WebGLContext information.
struct WebGLContextInfo {
    /// Currently used WebRender image key.
    image_key: Option<webrender_api::ImageKey>,
    /// True if the context received a WebGLCommand between two requestAnimationFrame
    received_webgl_command: bool,
}

// TODO(pcwalton): Add `GL_TEXTURE_EXTERNAL_OES`?
fn current_wr_texture_target(device: &Device) -> webrender_api::TextureTarget {
    match device.surface_gl_texture_target() {
        gl::TEXTURE_RECTANGLE_ARB => webrender_api::TextureTarget::Rect,
        _ => webrender_api::TextureTarget::Default,
    }
}

/// Data about the linked DOM<->WebGLTexture elements.
struct DOMToTextureData {
    context_id: WebGLContextId,
    texture_id: WebGLTextureId,
    document_id: webrender_api::DocumentId,
    size: Size2D<i32>,
}

/// WebGL Commands Implementation
pub struct WebGLImpl;

impl WebGLImpl {
    #[allow(unsafe_code)]
    pub fn apply(
        device: &Device,
        ctx: &Context,
        gl: &dyn Gl,
        state: &mut GLState,
        attributes: &GLContextAttributes,
        command: WebGLCommand,
        _backtrace: WebGLCommandBacktrace,
    ) {
        //println!("WebGLImpl::apply({:?})", command);
        match command {
            WebGLCommand::GetContextAttributes(ref sender) => sender.send(*attributes).unwrap(),
            WebGLCommand::ActiveTexture(target) => gl.active_texture(target),
            WebGLCommand::AttachShader(program_id, shader_id) => {
                gl.attach_shader(program_id.get(), shader_id.get())
            },
            WebGLCommand::DetachShader(program_id, shader_id) => {
                gl.detach_shader(program_id.get(), shader_id.get())
            },
            WebGLCommand::BindAttribLocation(program_id, index, ref name) => {
                gl.bind_attrib_location(program_id.get(), index, &to_name_in_compiled_shader(name))
            }
            WebGLCommand::BlendColor(r, g, b, a) => gl.blend_color(r, g, b, a),
            WebGLCommand::BlendEquation(mode) => gl.blend_equation(mode),
            WebGLCommand::BlendEquationSeparate(mode_rgb, mode_alpha) => {
                gl.blend_equation_separate(mode_rgb, mode_alpha)
            },
            WebGLCommand::BlendFunc(src, dest) => gl.blend_func(src, dest),
            WebGLCommand::BlendFuncSeparate(src_rgb, dest_rgb, src_alpha, dest_alpha) => {
                gl.blend_func_separate(src_rgb, dest_rgb, src_alpha, dest_alpha)
            }
            WebGLCommand::BufferData(buffer_type, ref receiver, usage) => {
                gl::buffer_data(gl, buffer_type, &receiver.recv().unwrap(), usage)
            },
            WebGLCommand::BufferSubData(buffer_type, offset, ref receiver) => {
                gl::buffer_sub_data(gl, buffer_type, offset, &receiver.recv().unwrap())
            },
            WebGLCommand::Clear(mask) => {
                state.clear_mask = mask;
                gl.clear(mask);
            },
            WebGLCommand::ClearColor(r, g, b, a) => {
                state.clear_color = (r, g, b, a);
                gl.clear_color(r, g, b, a);
            },
            WebGLCommand::ClearDepth(depth) => {
                let value = depth.max(0.).min(1.) as f64;
                state.depth_clear_value = value;
                gl.clear_depth(value)
            },
            WebGLCommand::ClearStencil(stencil) => {
                state.stencil_clear_value = stencil;
                gl.clear_stencil(stencil);
            },
            WebGLCommand::ColorMask(r, g, b, a) => gl.color_mask(r, g, b, a),
            WebGLCommand::CopyTexImage2D(
                target,
                level,
                internal_format,
                x,
                y,
                width,
                height,
                border,
            ) => gl.copy_tex_image_2d(
                target,
                level,
                internal_format,
                x,
                y,
                width,
                height,
                border,
            ),
            WebGLCommand::CopyTexSubImage2D(
                target,
                level,
                xoffset,
                yoffset,
                x,
                y,
                width,
                height,
            ) => gl.copy_tex_sub_image_2d(target, level, xoffset, yoffset, x, y, width, height),
            WebGLCommand::CullFace(mode) => gl.cull_face(mode),
            WebGLCommand::DepthFunc(func) => gl.depth_func(func),
            WebGLCommand::DepthMask(flag) => {
                state.depth_write_mask = flag;
                gl.depth_mask(flag);
            },
            WebGLCommand::DepthRange(near, far) => {
                gl.depth_range(near.max(0.).min(1.) as f64, far.max(0.).min(1.) as f64)
            }
            WebGLCommand::Disable(cap) => {
                if cap == gl::SCISSOR_TEST {
                    state.scissor_test_enabled = false;
                }
                gl.disable(cap);
            },
            WebGLCommand::Enable(cap) => {
                if cap == gl::SCISSOR_TEST {
                    state.scissor_test_enabled = true;
                }
                gl.enable(cap);
            },
            WebGLCommand::FramebufferRenderbuffer(target, attachment, renderbuffertarget, rb) => {
                let attach = |attachment| {
                    gl.framebuffer_renderbuffer(
                        target,
                        attachment,
                        renderbuffertarget,
                        rb.map_or(0, WebGLRenderbufferId::get),
                    )
                };
                if attachment == gl::DEPTH_STENCIL_ATTACHMENT {
                    attach(gl::DEPTH_ATTACHMENT);
                    attach(gl::STENCIL_ATTACHMENT);
                } else {
                    attach(attachment);
                }
            },
            WebGLCommand::FramebufferTexture2D(target, attachment, textarget, texture, level) => {
                let attach = |attachment| {
                    gl.framebuffer_texture_2d(
                        target,
                        attachment,
                        textarget,
                        texture.map_or(0, WebGLTextureId::get),
                        level,
                    )
                };
                if attachment == gl::DEPTH_STENCIL_ATTACHMENT {
                    attach(gl::DEPTH_ATTACHMENT);
                    attach(gl::STENCIL_ATTACHMENT);
                } else {
                    attach(attachment)
                }
            },
            WebGLCommand::FrontFace(mode) => gl.front_face(mode),
            WebGLCommand::DisableVertexAttribArray(attrib_id) => {
                gl.disable_vertex_attrib_array(attrib_id)
            },
            WebGLCommand::EnableVertexAttribArray(attrib_id) => {
                gl.enable_vertex_attrib_array(attrib_id)
            },
            WebGLCommand::Hint(name, val) => gl.hint(name, val),
            WebGLCommand::LineWidth(width) => gl.line_width(width),
            WebGLCommand::PixelStorei(name, val) => gl.pixel_store_i(name, val),
            WebGLCommand::PolygonOffset(factor, units) => gl.polygon_offset(factor, units),
            WebGLCommand::ReadPixels(rect, format, pixel_type, ref sender) => {
                let pixels = gl.read_pixels(
                    rect.origin.x as i32,
                    rect.origin.y as i32,
                    rect.size.width as i32,
                    rect.size.height as i32,
                    format,
                    pixel_type,
                );
                sender.send(&pixels).unwrap();
            },
            WebGLCommand::RenderbufferStorage(target, format, width, height) => {
                gl.renderbuffer_storage(target, format, width, height)
            },
            WebGLCommand::SampleCoverage(value, invert) => gl.sample_coverage(value, invert),
            WebGLCommand::Scissor(x, y, width, height) => {
                // FIXME(nox): Kinda unfortunate that some u32 values could
                // end up as negative numbers here, but I don't even think
                // that can happen in the real world.
                gl.scissor(x, y, width as i32, height as i32);
            },
            WebGLCommand::StencilFunc(func, ref_, mask) => gl.stencil_func(func, ref_, mask),
            WebGLCommand::StencilFuncSeparate(face, func, ref_, mask) => {
                gl.stencil_func_separate(face, func, ref_, mask)
            },
            WebGLCommand::StencilMask(mask) => {
                state.stencil_write_mask = (mask, mask);
                gl.stencil_mask(mask);
            },
            WebGLCommand::StencilMaskSeparate(face, mask) => {
                if face == gl::FRONT {
                    state.stencil_write_mask.0 = mask;
                } else {
                    state.stencil_write_mask.1 = mask;
                }
                gl.stencil_mask_separate(face, mask);
            },
            WebGLCommand::StencilOp(fail, zfail, zpass) => gl.stencil_op(fail, zfail, zpass),
            WebGLCommand::StencilOpSeparate(face, fail, zfail, zpass) => {
                gl.stencil_op_separate(face, fail, zfail, zpass)
            },
            WebGLCommand::GetRenderbufferParameter(target, pname, ref chan) => {
                Self::get_renderbuffer_parameter(gl, target, pname, chan)
            },
            WebGLCommand::GetFramebufferAttachmentParameter(
                target,
                attachment,
                pname,
                ref chan,
            ) => Self::get_framebuffer_attachment_parameter(
                gl,
                target,
                attachment,
                pname,
                chan,
            ),
            WebGLCommand::GetShaderPrecisionFormat(shader_type, precision_type, ref chan) => {
                Self::shader_precision_format(gl, shader_type, precision_type, chan)
            },
            WebGLCommand::GetExtensions(ref chan) => Self::get_extensions(gl, chan),
            WebGLCommand::GetUniformLocation(program_id, ref name, ref chan) => {
                Self::uniform_location(gl, program_id, &name, chan)
            },
            WebGLCommand::GetShaderInfoLog(shader_id, ref chan) => {
                Self::shader_info_log(gl, shader_id, chan)
            },
            WebGLCommand::GetProgramInfoLog(program_id, ref chan) => {
                Self::program_info_log(gl, program_id, chan)
            },
            WebGLCommand::CompileShader(shader_id, ref source) => {
                Self::compile_shader(gl, shader_id, &source)
            },
            WebGLCommand::CreateBuffer(ref chan) => Self::create_buffer(gl, chan),
            WebGLCommand::CreateFramebuffer(ref chan) => Self::create_framebuffer(gl, chan),
            WebGLCommand::CreateRenderbuffer(ref chan) => Self::create_renderbuffer(gl, chan),
            WebGLCommand::CreateTexture(ref chan) => Self::create_texture(gl, chan),
            WebGLCommand::CreateProgram(ref chan) => Self::create_program(gl, chan),
            WebGLCommand::CreateShader(shader_type, ref chan) => {
                Self::create_shader(gl, shader_type, chan)
            },
            WebGLCommand::DeleteBuffer(id) => gl.delete_buffers(&[id.get()]),
            WebGLCommand::DeleteFramebuffer(id) => gl.delete_framebuffers(&[id.get()]),
            WebGLCommand::DeleteRenderbuffer(id) => gl.delete_renderbuffers(&[id.get()]),
            WebGLCommand::DeleteTexture(id) => gl.delete_textures(&[id.get()]),
            WebGLCommand::DeleteProgram(id) => gl.delete_program(id.get()),
            WebGLCommand::DeleteShader(id) => gl.delete_shader(id.get()),
            WebGLCommand::BindBuffer(target, id) => {
                gl.bind_buffer(target, id.map_or(0, WebGLBufferId::get))
            }
            WebGLCommand::BindFramebuffer(target, request) => {
                Self::bind_framebuffer(gl, target, request, ctx, device)
            },
            WebGLCommand::BindRenderbuffer(target, id) => {
                gl.bind_renderbuffer(target, id.map_or(0, WebGLRenderbufferId::get))
            }
            WebGLCommand::BindTexture(target, id) => {
                gl.bind_texture(target, id.map_or(0, WebGLTextureId::get))
            }
            WebGLCommand::Uniform1f(uniform_id, v) => gl.uniform_1f(uniform_id, v),
            WebGLCommand::Uniform1fv(uniform_id, ref v) => gl.uniform_1fv(uniform_id, v),
            WebGLCommand::Uniform1i(uniform_id, v) => gl.uniform_1i(uniform_id, v),
            WebGLCommand::Uniform1iv(uniform_id, ref v) => gl.uniform_1iv(uniform_id, v),
            WebGLCommand::Uniform2f(uniform_id, x, y) => gl.uniform_2f(uniform_id, x, y),
            WebGLCommand::Uniform2fv(uniform_id, ref v) => gl.uniform_2fv(uniform_id, v),
            WebGLCommand::Uniform2i(uniform_id, x, y) => gl.uniform_2i(uniform_id, x, y),
            WebGLCommand::Uniform2iv(uniform_id, ref v) => gl.uniform_2iv(uniform_id, v),
            WebGLCommand::Uniform3f(uniform_id, x, y, z) => gl.uniform_3f(uniform_id, x, y, z),
            WebGLCommand::Uniform3fv(uniform_id, ref v) => gl.uniform_3fv(uniform_id, v),
            WebGLCommand::Uniform3i(uniform_id, x, y, z) => gl.uniform_3i(uniform_id, x, y, z),
            WebGLCommand::Uniform3iv(uniform_id, ref v) => gl.uniform_3iv(uniform_id, v),
            WebGLCommand::Uniform4f(uniform_id, x, y, z, w) => {
                gl.uniform_4f(uniform_id, x, y, z, w)
            },
            WebGLCommand::Uniform4fv(uniform_id, ref v) => gl.uniform_4fv(uniform_id, v),
            WebGLCommand::Uniform4i(uniform_id, x, y, z, w) => {
                gl.uniform_4i(uniform_id, x, y, z, w)
            }
            WebGLCommand::Uniform4iv(uniform_id, ref v) => gl.uniform_4iv(uniform_id, v),
            WebGLCommand::UniformMatrix2fv(uniform_id, ref v) => {
                gl.uniform_matrix_2fv(uniform_id, false, v)
            },
            WebGLCommand::UniformMatrix3fv(uniform_id, ref v) => {
                gl.uniform_matrix_3fv(uniform_id, false, v)
            },
            WebGLCommand::UniformMatrix4fv(uniform_id, ref v) => {
                gl.uniform_matrix_4fv(uniform_id, false, v)
            },
            WebGLCommand::ValidateProgram(program_id) => gl.validate_program(program_id.get()),
            WebGLCommand::VertexAttrib(attrib_id, x, y, z, w) => {
                gl.vertex_attrib_4f(attrib_id, x, y, z, w)
            },
            WebGLCommand::VertexAttribPointer2f(attrib_id, size, normalized, stride, offset) => {
                gl.vertex_attrib_pointer_f32(attrib_id, size, normalized, stride, offset)
            }
            WebGLCommand::VertexAttribPointer(
                attrib_id,
                size,
                data_type,
                normalized,
                stride,
                offset,
            ) => {
                gl.vertex_attrib_pointer(attrib_id, size, data_type, normalized, stride, offset)
            }
            WebGLCommand::SetViewport(x, y, width, height) => gl.viewport(x, y, width, height),
            WebGLCommand::TexImage2D {
                target,
                level,
                effective_internal_format,
                size,
                format,
                data_type,
                effective_data_type,
                unpacking_alignment,
                alpha_treatment,
                y_axis_treatment,
                pixel_format,
                ref data,
            } => {
                let pixels = prepare_pixels(
                    format,
                    data_type,
                    size,
                    unpacking_alignment,
                    alpha_treatment,
                    y_axis_treatment,
                    pixel_format,
                    Cow::Borrowed(&*data),
                );

                gl.pixel_store_i(gl::UNPACK_ALIGNMENT, unpacking_alignment as i32);
                gl.tex_image_2d(
                    target,
                    level as i32,
                    effective_internal_format as i32,
                    size.width as i32,
                    size.height as i32,
                    0,
                    format.as_gl_constant(),
                    effective_data_type,
                    Some(&pixels),
                );
            },
            WebGLCommand::TexSubImage2D {
                target,
                level,
                xoffset,
                yoffset,
                size,
                format,
                data_type,
                effective_data_type,
                unpacking_alignment,
                alpha_treatment,
                y_axis_treatment,
                pixel_format,
                ref data,
            } => {
                let pixels = prepare_pixels(
                    format,
                    data_type,
                    size,
                    unpacking_alignment,
                    alpha_treatment,
                    y_axis_treatment,
                    pixel_format,
                    Cow::Borrowed(&*data),
                );

                gl.pixel_store_i(gl::UNPACK_ALIGNMENT, unpacking_alignment as i32);
                gl.tex_sub_image_2d(
                    target,
                    level as i32,
                    xoffset,
                    yoffset,
                    size.width as i32,
                    size.height as i32,
                    format.as_gl_constant(),
                    effective_data_type,
                    &pixels,
                );
            },
            WebGLCommand::CompressedTexImage2D {
                target,
                level,
                internal_format,
                size,
                ref data,
            } => {
                gl.compressed_tex_image_2d(
                    target,
                    level as i32,
                    internal_format,
                    size.width as i32,
                    size.height as i32,
                    0,
                    &*data,
                );
            },
            WebGLCommand::CompressedTexSubImage2D {
                target,
                level,
                xoffset,
                yoffset,
                size,
                format,
                ref data,
            } => {
                gl.compressed_tex_sub_image_2d(
                    target,
                    level as i32,
                    xoffset as i32,
                    yoffset as i32,
                    size.width as i32,
                    size.height as i32,
                    format,
                    &*data,
                );
            },
            WebGLCommand::DrawingBufferWidth(ref sender) => {
                let size = device.context_surface_size(&ctx).expect("Where's the front buffer?");
                sender.send(size.width).unwrap()
            }
            WebGLCommand::DrawingBufferHeight(ref sender) => {
                let size = device.context_surface_size(&ctx).expect("Where's the front buffer?");
                sender.send(size.height).unwrap()
            }
            WebGLCommand::Finish(ref sender) => Self::finish(gl, sender),
            WebGLCommand::Flush => gl.flush(),
            WebGLCommand::GenerateMipmap(target) => gl.generate_mipmap(target),
            WebGLCommand::CreateVertexArray(ref chan) => Self::create_vertex_array(gl, chan),
            WebGLCommand::DeleteVertexArray(id) => gl.delete_vertex_arrays(&[id.get()]),
            WebGLCommand::BindVertexArray(id) => {
                gl.bind_vertex_array(id.map_or(0, WebGLVertexArrayId::get))
            }
            WebGLCommand::GetParameterBool(param, ref sender) => {
                let mut value = [0];
                unsafe {
                    gl.get_boolean_v(param as u32, &mut value);
                }
                sender.send(value[0] != 0).unwrap()
            },
            WebGLCommand::GetParameterBool4(param, ref sender) => {
                let mut value = [0; 4];
                unsafe {
                    gl.get_boolean_v(param as u32, &mut value);
                }
                let value = [value[0] != 0, value[1] != 0, value[2] != 0, value[3] != 0];
                sender.send(value).unwrap()
            },
            WebGLCommand::GetParameterInt(param, ref sender) => {
                let mut value = [0];
                unsafe {
                    gl.get_integer_v(param as u32, &mut value);
                }
                sender.send(value[0]).unwrap()
            },
            WebGLCommand::GetParameterInt2(param, ref sender) => {
                let mut value = [0; 2];
                unsafe {
                    gl.get_integer_v(param as u32, &mut value);
                }
                sender.send(value).unwrap()
            },
            WebGLCommand::GetParameterInt4(param, ref sender) => {
                let mut value = [0; 4];
                unsafe {
                    gl.get_integer_v(param as u32, &mut value);
                }
                sender.send(value).unwrap()
            },
            WebGLCommand::GetParameterFloat(param, ref sender) => {
                let mut value = [0.];
                unsafe {
                    gl.get_float_v(param as u32, &mut value);
                }
                sender.send(value[0]).unwrap()
            },
            WebGLCommand::GetParameterFloat2(param, ref sender) => {
                let mut value = [0.; 2];
                unsafe {
                    gl.get_float_v(param as u32, &mut value);
                }
                sender.send(value).unwrap()
            },
            WebGLCommand::GetParameterFloat4(param, ref sender) => {
                let mut value = [0.; 4];
                unsafe {
                    gl.get_float_v(param as u32, &mut value);
                }
                sender.send(value).unwrap()
            },
            WebGLCommand::GetProgramValidateStatus(program, ref sender) => {
                let mut value = [0];
                unsafe {
                    gl.get_program_iv(program.get(), gl::VALIDATE_STATUS, &mut value);
                }
                sender.send(value[0] != 0).unwrap()
            },
            WebGLCommand::GetProgramActiveUniforms(program, ref sender) => {
                let mut value = [0];
                unsafe {
                    gl.get_program_iv(program.get(), gl::ACTIVE_UNIFORMS, &mut value);
                }
                sender.send(value[0]).unwrap()
            },
            WebGLCommand::GetCurrentVertexAttrib(index, ref sender) => {
                let mut value = [0.; 4];
                unsafe {
                    gl.get_vertex_attrib_fv(index, gl::CURRENT_VERTEX_ATTRIB, &mut value);
                }
                sender.send(value).unwrap();
            },
            WebGLCommand::GetTexParameterFloat(target, param, ref sender) => {
                sender.send(gl.get_tex_parameter_fv(target, param as u32)).unwrap();
            },
            WebGLCommand::GetTexParameterInt(target, param, ref sender) => {
                sender.send(gl.get_tex_parameter_iv(target, param as u32)).unwrap();
            },
            WebGLCommand::TexParameteri(target, param, value) => {
                gl.tex_parameter_i(target, param as u32, value)
            },
            WebGLCommand::TexParameterf(target, param, value) => {
                gl.tex_parameter_f(target, param as u32, value)
            },
            WebGLCommand::LinkProgram(program_id, ref sender) => {
                return sender.send(Self::link_program(gl, program_id)).unwrap();
            },
            WebGLCommand::UseProgram(program_id) => {
                gl.use_program(program_id.map_or(0, |p| p.get()))
            },
            WebGLCommand::DrawArrays { mode, first, count } => gl.draw_arrays(mode, first, count),
            WebGLCommand::DrawArraysInstanced {
                mode,
                first,
                count,
                primcount,
            } => gl.draw_arrays_instanced(mode, first, count, primcount),
            WebGLCommand::DrawElements {
                mode,
                count,
                type_,
                offset,
            } => gl.draw_elements(mode, count, type_, offset),
            WebGLCommand::DrawElementsInstanced {
                mode,
                count,
                type_,
                offset,
                primcount,
            } => gl.draw_elements_instanced(mode, count, type_, offset, primcount),
            WebGLCommand::VertexAttribDivisor { index, divisor } => {
                gl.vertex_attrib_divisor(index, divisor)
            },
            WebGLCommand::GetUniformBool(program_id, loc, ref sender) => {
                let mut value = [0];
                unsafe {
                    gl.get_uniform_iv(program_id.get(), loc, &mut value);
                }
                sender.send(value[0] != 0).unwrap();
            },
            WebGLCommand::GetUniformBool2(program_id, loc, ref sender) => {
                let mut value = [0; 2];
                unsafe {
                    gl.get_uniform_iv(program_id.get(), loc, &mut value);
                }
                let value = [value[0] != 0, value[1] != 0];
                sender.send(value).unwrap();
            },
            WebGLCommand::GetUniformBool3(program_id, loc, ref sender) => {
                let mut value = [0; 3];
                unsafe {
                    gl.get_uniform_iv(program_id.get(), loc, &mut value);
                }
                let value = [value[0] != 0, value[1] != 0, value[2] != 0];
                sender.send(value).unwrap();
            },
            WebGLCommand::GetUniformBool4(program_id, loc, ref sender) => {
                let mut value = [0; 4];
                unsafe {
                    gl.get_uniform_iv(program_id.get(), loc, &mut value);
                }
                let value = [value[0] != 0, value[1] != 0, value[2] != 0, value[3] != 0];
                sender.send(value).unwrap();
            },
            WebGLCommand::GetUniformInt(program_id, loc, ref sender) => {
                let mut value = [0];
                unsafe {
                    gl.get_uniform_iv(program_id.get(), loc, &mut value);
                }
                sender.send(value[0]).unwrap();
            },
            WebGLCommand::GetUniformInt2(program_id, loc, ref sender) => {
                let mut value = [0; 2];
                unsafe {
                    gl.get_uniform_iv(program_id.get(), loc, &mut value);
                }
                sender.send(value).unwrap();
            },
            WebGLCommand::GetUniformInt3(program_id, loc, ref sender) => {
                let mut value = [0; 3];
                unsafe {
                    gl.get_uniform_iv(program_id.get(), loc, &mut value);
                }
                sender.send(value).unwrap();
            },
            WebGLCommand::GetUniformInt4(program_id, loc, ref sender) => {
                let mut value = [0; 4];
                unsafe {
                    gl.get_uniform_iv(program_id.get(), loc, &mut value);
                }
                sender.send(value).unwrap();
            },
            WebGLCommand::GetUniformFloat(program_id, loc, ref sender) => {
                let mut value = [0.];
                unsafe {
                    gl.get_uniform_fv(program_id.get(), loc, &mut value);
                }
                sender.send(value[0]).unwrap();
            },
            WebGLCommand::GetUniformFloat2(program_id, loc, ref sender) => {
                let mut value = [0.; 2];
                unsafe {
                    gl.get_uniform_fv(program_id.get(), loc, &mut value);
                }
                sender.send(value).unwrap();
            },
            WebGLCommand::GetUniformFloat3(program_id, loc, ref sender) => {
                let mut value = [0.; 3];
                unsafe {
                    gl.get_uniform_fv(program_id.get(), loc, &mut value);
                }
                sender.send(value).unwrap();
            },
            WebGLCommand::GetUniformFloat4(program_id, loc, ref sender) => {
                let mut value = [0.; 4];
                unsafe {
                    gl.get_uniform_fv(program_id.get(), loc, &mut value);
                }
                sender.send(value).unwrap();
            },
            WebGLCommand::GetUniformFloat9(program_id, loc, ref sender) => {
                let mut value = [0.; 9];
                unsafe {
                    gl.get_uniform_fv(program_id.get(), loc, &mut value);
                }
                sender.send(value).unwrap();
            },
            WebGLCommand::GetUniformFloat16(program_id, loc, ref sender) => {
                let mut value = [0.; 16];
                unsafe {
                    gl.get_uniform_fv(program_id.get(), loc, &mut value);
                }
                sender.send(value).unwrap();
            },
            WebGLCommand::InitializeFramebuffer {
                color,
                depth,
                stencil,
            } => Self::initialize_framebuffer(gl, state, color, depth, stencil),
        }

        // TODO: update test expectations in order to enable debug assertions
        let error = gl.get_error();
        if error != gl::NO_ERROR {
            error!("Last GL operation failed: {:?}", command);
            if error == gl::INVALID_FRAMEBUFFER_OPERATION {
                let mut framebuffer_bindings = [0];
                unsafe {
                    gl.get_integer_v(gl::DRAW_FRAMEBUFFER_BINDING, &mut framebuffer_bindings);
                }
                println!("(thread {:?}) Current draw framebuffer binding: {}",
                         ::std::thread::current().id(),
                         framebuffer_bindings[0]);
            }
            #[cfg(feature = "webgl_backtrace")]
            {
                error!("Backtrace from failed WebGL API:\n{}", _backtrace.backtrace);
                if let Some(backtrace) = _backtrace.js_backtrace {
                    error!("JS backtrace from failed WebGL API:\n{}", backtrace);
                }
            }
        }

        assert_eq!(
            error,
            gl::NO_ERROR,
            "Unexpected WebGL error: 0x{:x} ({}) [{:?}]",
            error,
            error,
            command
        );
    }

    fn initialize_framebuffer(
        gl: &dyn gl::Gl,
        state: &GLState,
        color: bool,
        depth: bool,
        stencil: bool,
    ) {
        let bits = [
            (color, gl::COLOR_BUFFER_BIT),
            (depth, gl::DEPTH_BUFFER_BIT),
            (stencil, gl::STENCIL_BUFFER_BIT),
        ]
        .iter()
        .fold(0, |bits, &(enabled, bit)| {
            bits | if enabled { bit } else { 0 }
        });

        if state.scissor_test_enabled {
            gl.disable(gl::SCISSOR_TEST);
        }

        if color {
            gl.clear_color(0., 0., 0., 0.);
        }

        if depth {
            gl.depth_mask(true);
            gl.clear_depth(1.);
        }

        if stencil {
            gl.stencil_mask_separate(gl::FRONT, 0xFFFFFFFF);
            gl.stencil_mask_separate(gl::BACK, 0xFFFFFFFF);
            gl.clear_stencil(0);
        }

        gl.clear(bits);

        if state.scissor_test_enabled {
            gl.enable(gl::SCISSOR_TEST);
        }

        if color {
            let (r, g, b, a) = state.clear_color;
            gl.clear_color(r, g, b, a);
        }

        if depth {
            gl.depth_mask(state.depth_write_mask);
            gl.clear_depth(state.depth_clear_value);
        }

        if stencil {
            let (front, back) = state.stencil_write_mask;
            gl.stencil_mask_separate(gl::FRONT, front);
            gl.stencil_mask_separate(gl::BACK, back);
            gl.clear_stencil(state.stencil_clear_value);
        }
    }

    #[allow(unsafe_code)]
    fn link_program(gl: &dyn gl::Gl, program: WebGLProgramId) -> ProgramLinkInfo {
        gl.link_program(program.get());
        let mut linked = [0];
        unsafe {
            gl.get_program_iv(program.get(), gl::LINK_STATUS, &mut linked);
        }
        if linked[0] == 0 {
            return ProgramLinkInfo {
                linked: false,
                active_attribs: vec![].into(),
                active_uniforms: vec![].into(),
            };
        }

        let mut num_active_attribs = [0];
        unsafe {
            gl.get_program_iv(
                program.get(),
                gl::ACTIVE_ATTRIBUTES,
                &mut num_active_attribs,
            );
        }
        let active_attribs = (0..num_active_attribs[0] as u32)
            .map(|i| {
                // FIXME(nox): This allocates strings sometimes for nothing
                // and the gleam method keeps getting ACTIVE_ATTRIBUTE_MAX_LENGTH.
                let (size, type_, name) = gl.get_active_attrib(program.get(), i);
                let location = if name.starts_with("gl_") {
                    -1
                } else {
                    gl.get_attrib_location(program.get(), &name)
                };
                ActiveAttribInfo {
                    name: from_name_in_compiled_shader(&name),
                    size,
                    type_,
                    location,
                }
            })
            .collect::<Vec<_>>()
            .into();

        let mut num_active_uniforms = [0];
        unsafe {
            gl.get_program_iv(program.get(), gl::ACTIVE_UNIFORMS, &mut num_active_uniforms);
        }
        let active_uniforms = (0..num_active_uniforms[0] as u32)
            .map(|i| {
                // FIXME(nox): This allocates strings sometimes for nothing
                // and the gleam method keeps getting ACTIVE_UNIFORM_MAX_LENGTH.
                let (size, type_, mut name) = gl.get_active_uniform(program.get(), i);
                let is_array = name.ends_with("[0]");
                if is_array {
                    // FIXME(nox): NLL
                    let len = name.len();
                    name.truncate(len - 3);
                }
                ActiveUniformInfo {
                    base_name: from_name_in_compiled_shader(&name).into(),
                    size: if is_array { Some(size) } else { None },
                    type_,
                }
            })
            .collect::<Vec<_>>()
            .into();

        ProgramLinkInfo {
            linked: true,
            active_attribs,
            active_uniforms,
        }
    }

    fn finish(gl: &dyn gl::Gl, chan: &WebGLSender<()>) {
        gl.finish();
        chan.send(()).unwrap();
    }

    fn shader_precision_format(
        gl: &dyn gl::Gl,
        shader_type: u32,
        precision_type: u32,
        chan: &WebGLSender<(i32, i32, i32)>,
    ) {
        let result = gl.get_shader_precision_format(shader_type, precision_type);
        chan.send(result).unwrap();
    }

    fn get_extensions(gl: &dyn gl::Gl, chan: &WebGLSender<String>) {
        chan.send(gl.get_string(gl::EXTENSIONS)).unwrap();
    }

    // https://www.khronos.org/registry/webgl/specs/latest/1.0/#5.14.6
    fn get_framebuffer_attachment_parameter(
        gl: &dyn gl::Gl,
        target: u32,
        attachment: u32,
        pname: u32,
        chan: &WebGLSender<i32>,
    ) {
        let parameter = gl.get_framebuffer_attachment_parameter_iv(target, attachment, pname);
        chan.send(parameter).unwrap();
    }

    // https://www.khronos.org/registry/webgl/specs/latest/1.0/#5.14.7
    fn get_renderbuffer_parameter(
        gl: &dyn gl::Gl,
        target: u32,
        pname: u32,
        chan: &WebGLSender<i32>,
    ) {
        let parameter = gl.get_renderbuffer_parameter_iv(target, pname);
        chan.send(parameter).unwrap();
    }

    fn uniform_location(
        gl: &dyn gl::Gl,
        program_id: WebGLProgramId,
        name: &str,
        chan: &WebGLSender<i32>,
    ) {
        let location = gl.get_uniform_location(program_id.get(), &to_name_in_compiled_shader(name));
        assert!(location >= 0);
        chan.send(location).unwrap();
    }

    fn shader_info_log(gl: &dyn gl::Gl, shader_id: WebGLShaderId, chan: &WebGLSender<String>) {
        let log = gl.get_shader_info_log(shader_id.get());
        chan.send(log).unwrap();
    }

    fn program_info_log(gl: &dyn gl::Gl, program_id: WebGLProgramId, chan: &WebGLSender<String>) {
        let log = gl.get_program_info_log(program_id.get());
        chan.send(log).unwrap();
    }

    #[allow(unsafe_code)]
    fn create_buffer(gl: &dyn gl::Gl, chan: &WebGLSender<Option<WebGLBufferId>>) {
        let buffer = gl.gen_buffers(1)[0];
        let buffer = if buffer == 0 {
            None
        } else {
            Some(unsafe { WebGLBufferId::new(buffer) })
        };
        chan.send(buffer).unwrap();
    }

    #[allow(unsafe_code)]
    fn create_framebuffer(gl: &dyn gl::Gl, chan: &WebGLSender<Option<WebGLFramebufferId>>) {
        let framebuffer = gl.gen_framebuffers(1)[0];
        let framebuffer = if framebuffer == 0 {
            None
        } else {
            Some(unsafe { WebGLFramebufferId::new(framebuffer) })
        };
        chan.send(framebuffer).unwrap();
    }

    #[allow(unsafe_code)]
    fn create_renderbuffer(gl: &dyn gl::Gl, chan: &WebGLSender<Option<WebGLRenderbufferId>>) {
        let renderbuffer = gl.gen_renderbuffers(1)[0];
        let renderbuffer = if renderbuffer == 0 {
            None
        } else {
            Some(unsafe { WebGLRenderbufferId::new(renderbuffer) })
        };
        chan.send(renderbuffer).unwrap();
    }

    #[allow(unsafe_code)]
    fn create_texture(gl: &dyn gl::Gl, chan: &WebGLSender<Option<WebGLTextureId>>) {
        let texture = gl.gen_textures(1)[0];
        let texture = if texture == 0 {
            None
        } else {
            Some(unsafe { WebGLTextureId::new(texture) })
        };
        chan.send(texture).unwrap();
    }

    #[allow(unsafe_code)]
    fn create_program(gl: &dyn gl::Gl, chan: &WebGLSender<Option<WebGLProgramId>>) {
        let program = gl.create_program();
        let program = if program == 0 {
            None
        } else {
            Some(unsafe { WebGLProgramId::new(program) })
        };
        chan.send(program).unwrap();
    }

    #[allow(unsafe_code)]
    fn create_shader(gl: &dyn gl::Gl, shader_type: u32, chan: &WebGLSender<Option<WebGLShaderId>>) {
        let shader = gl.create_shader(shader_type);
        let shader = if shader == 0 {
            None
        } else {
            Some(unsafe { WebGLShaderId::new(shader) })
        };
        chan.send(shader).unwrap();
    }

    #[allow(unsafe_code)]
    fn create_vertex_array(gl: &dyn gl::Gl, chan: &WebGLSender<Option<WebGLVertexArrayId>>) {
        let vao = gl.gen_vertex_arrays(1)[0];
        let vao = if vao == 0 {
            None
        } else {
            Some(unsafe { WebGLVertexArrayId::new(vao) })
        };
        chan.send(vao).unwrap();
    }

    #[inline]
    fn bind_framebuffer(gl: &dyn gl::Gl,
                        target: u32,
                        request: WebGLFramebufferBindingRequest,
                        ctx: &Context,
                        device: &Device) {
        let id = match request {
            WebGLFramebufferBindingRequest::Explicit(id) => id.get(),
            WebGLFramebufferBindingRequest::Default => {
                device.context_surface_framebuffer_object(ctx)
                      .expect("No surface attached!")
            },
        };

        println!("WebGLImpl::bind_framebuffer: {:?}", id);
        gl.bind_framebuffer(target, id);
    }

    #[inline]
    fn compile_shader(gl: &dyn gl::Gl, shader_id: WebGLShaderId, source: &str) {
        gl.shader_source(shader_id.get(), &[source.as_bytes()]);
        gl.compile_shader(shader_id.get());
    }
}

/// ANGLE adds a `_u` prefix to variable names:
///
/// https://chromium.googlesource.com/angle/angle/+/855d964bd0d05f6b2cb303f625506cf53d37e94f
///
/// To avoid hard-coding this we would need to use the `sh::GetAttributes` and `sh::GetUniforms`
/// API to look up the `x.name` and `x.mappedName` members.
const ANGLE_NAME_PREFIX: &'static str = "_u";

fn to_name_in_compiled_shader(s: &str) -> String {
    map_dot_separated(s, |s, mapped| {
        mapped.push_str(ANGLE_NAME_PREFIX);
        mapped.push_str(s);
    })
}

fn from_name_in_compiled_shader(s: &str) -> String {
    map_dot_separated(s, |s, mapped| {
        mapped.push_str(if s.starts_with(ANGLE_NAME_PREFIX) {
            &s[ANGLE_NAME_PREFIX.len()..]
        } else {
            s
        })
    })
}

fn map_dot_separated<F: Fn(&str, &mut String)>(s: &str, f: F) -> String {
    let mut iter = s.split('.');
    let mut mapped = String::new();
    f(iter.next().unwrap(), &mut mapped);
    for s in iter {
        mapped.push('.');
        f(s, &mut mapped);
    }
    mapped
}

fn prepare_pixels(
    internal_format: TexFormat,
    data_type: TexDataType,
    size: Size2D<u32>,
    unpacking_alignment: u32,
    alpha_treatment: Option<AlphaTreatment>,
    y_axis_treatment: YAxisTreatment,
    pixel_format: Option<PixelFormat>,
    mut pixels: Cow<[u8]>,
) -> Cow<[u8]> {
    match alpha_treatment {
        Some(AlphaTreatment::Premultiply) => {
            if let Some(pixel_format) = pixel_format {
                match pixel_format {
                    PixelFormat::BGRA8 | PixelFormat::RGBA8 => {},
                    _ => unimplemented!("unsupported pixel format ({:?})", pixel_format),
                }
                premultiply_inplace(TexFormat::RGBA, TexDataType::UnsignedByte, pixels.to_mut());
            } else {
                premultiply_inplace(internal_format, data_type, pixels.to_mut());
            }
        },
        Some(AlphaTreatment::Unmultiply) => {
            assert!(pixel_format.is_some());
            unmultiply_inplace(pixels.to_mut());
        },
        None => {},
    }

    if let Some(pixel_format) = pixel_format {
        pixels = image_to_tex_image_data(
            pixel_format,
            internal_format,
            data_type,
            pixels.into_owned(),
        )
        .into();
    }

    if y_axis_treatment == YAxisTreatment::Flipped {
        // FINISHME: Consider doing premultiply and flip in a single mutable Vec.
        pixels = flip_pixels_y(
            internal_format,
            data_type,
            size.width as usize,
            size.height as usize,
            unpacking_alignment as usize,
            pixels.into_owned(),
        )
        .into();
    }

    pixels
}

/// Translates an image in rgba8 (red in the first byte) format to
/// the format that was requested of TexImage.
fn image_to_tex_image_data(
    pixel_format: PixelFormat,
    format: TexFormat,
    data_type: TexDataType,
    mut pixels: Vec<u8>,
) -> Vec<u8> {
    // hint for vector allocation sizing.
    let pixel_count = pixels.len() / 4;

    match pixel_format {
        PixelFormat::BGRA8 => pixels::rgba8_byte_swap_colors_inplace(&mut pixels),
        PixelFormat::RGBA8 => {},
        _ => unimplemented!("unsupported pixel format ({:?})", pixel_format),
    }

    match (format, data_type) {
        (TexFormat::RGBA, TexDataType::UnsignedByte) => pixels,
        (TexFormat::RGB, TexDataType::UnsignedByte) => {
            for i in 0..pixel_count {
                let rgb = {
                    let rgb = &pixels[i * 4..i * 4 + 3];
                    [rgb[0], rgb[1], rgb[2]]
                };
                pixels[i * 3..i * 3 + 3].copy_from_slice(&rgb);
            }
            pixels.truncate(pixel_count * 3);
            pixels
        },
        (TexFormat::Alpha, TexDataType::UnsignedByte) => {
            for i in 0..pixel_count {
                let p = pixels[i * 4 + 3];
                pixels[i] = p;
            }
            pixels.truncate(pixel_count);
            pixels
        },
        (TexFormat::Luminance, TexDataType::UnsignedByte) => {
            for i in 0..pixel_count {
                let p = pixels[i * 4];
                pixels[i] = p;
            }
            pixels.truncate(pixel_count);
            pixels
        },
        (TexFormat::LuminanceAlpha, TexDataType::UnsignedByte) => {
            for i in 0..pixel_count {
                let (lum, a) = {
                    let rgba = &pixels[i * 4..i * 4 + 4];
                    (rgba[0], rgba[3])
                };
                pixels[i * 2] = lum;
                pixels[i * 2 + 1] = a;
            }
            pixels.truncate(pixel_count * 2);
            pixels
        },
        (TexFormat::RGBA, TexDataType::UnsignedShort4444) => {
            for i in 0..pixel_count {
                let p = {
                    let rgba = &pixels[i * 4..i * 4 + 4];
                    (rgba[0] as u16 & 0xf0) << 8 |
                        (rgba[1] as u16 & 0xf0) << 4 |
                        (rgba[2] as u16 & 0xf0) |
                        (rgba[3] as u16 & 0xf0) >> 4
                };
                NativeEndian::write_u16(&mut pixels[i * 2..i * 2 + 2], p);
            }
            pixels.truncate(pixel_count * 2);
            pixels
        },
        (TexFormat::RGBA, TexDataType::UnsignedShort5551) => {
            for i in 0..pixel_count {
                let p = {
                    let rgba = &pixels[i * 4..i * 4 + 4];
                    (rgba[0] as u16 & 0xf8) << 8 |
                        (rgba[1] as u16 & 0xf8) << 3 |
                        (rgba[2] as u16 & 0xf8) >> 2 |
                        (rgba[3] as u16) >> 7
                };
                NativeEndian::write_u16(&mut pixels[i * 2..i * 2 + 2], p);
            }
            pixels.truncate(pixel_count * 2);
            pixels
        },
        (TexFormat::RGB, TexDataType::UnsignedShort565) => {
            for i in 0..pixel_count {
                let p = {
                    let rgb = &pixels[i * 4..i * 4 + 3];
                    (rgb[0] as u16 & 0xf8) << 8 |
                        (rgb[1] as u16 & 0xfc) << 3 |
                        (rgb[2] as u16 & 0xf8) >> 3
                };
                NativeEndian::write_u16(&mut pixels[i * 2..i * 2 + 2], p);
            }
            pixels.truncate(pixel_count * 2);
            pixels
        },
        (TexFormat::RGBA, TexDataType::Float) => {
            let mut rgbaf32 = Vec::<u8>::with_capacity(pixel_count * 16);
            for rgba8 in pixels.chunks(4) {
                rgbaf32.write_f32::<NativeEndian>(rgba8[0] as f32).unwrap();
                rgbaf32.write_f32::<NativeEndian>(rgba8[1] as f32).unwrap();
                rgbaf32.write_f32::<NativeEndian>(rgba8[2] as f32).unwrap();
                rgbaf32.write_f32::<NativeEndian>(rgba8[3] as f32).unwrap();
            }
            rgbaf32
        },

        (TexFormat::RGB, TexDataType::Float) => {
            let mut rgbf32 = Vec::<u8>::with_capacity(pixel_count * 12);
            for rgba8 in pixels.chunks(4) {
                rgbf32.write_f32::<NativeEndian>(rgba8[0] as f32).unwrap();
                rgbf32.write_f32::<NativeEndian>(rgba8[1] as f32).unwrap();
                rgbf32.write_f32::<NativeEndian>(rgba8[2] as f32).unwrap();
            }
            rgbf32
        },

        (TexFormat::Alpha, TexDataType::Float) => {
            for rgba8 in pixels.chunks_mut(4) {
                let p = rgba8[3] as f32;
                NativeEndian::write_f32(rgba8, p);
            }
            pixels
        },

        (TexFormat::Luminance, TexDataType::Float) => {
            for rgba8 in pixels.chunks_mut(4) {
                let p = rgba8[0] as f32;
                NativeEndian::write_f32(rgba8, p);
            }
            pixels
        },

        (TexFormat::LuminanceAlpha, TexDataType::Float) => {
            let mut data = Vec::<u8>::with_capacity(pixel_count * 8);
            for rgba8 in pixels.chunks(4) {
                data.write_f32::<NativeEndian>(rgba8[0] as f32).unwrap();
                data.write_f32::<NativeEndian>(rgba8[3] as f32).unwrap();
            }
            data
        },

        (TexFormat::RGBA, TexDataType::HalfFloat) => {
            let mut rgbaf16 = Vec::<u8>::with_capacity(pixel_count * 8);
            for rgba8 in pixels.chunks(4) {
                rgbaf16
                    .write_u16::<NativeEndian>(f16::from_f32(rgba8[0] as f32).as_bits())
                    .unwrap();
                rgbaf16
                    .write_u16::<NativeEndian>(f16::from_f32(rgba8[1] as f32).as_bits())
                    .unwrap();
                rgbaf16
                    .write_u16::<NativeEndian>(f16::from_f32(rgba8[2] as f32).as_bits())
                    .unwrap();
                rgbaf16
                    .write_u16::<NativeEndian>(f16::from_f32(rgba8[3] as f32).as_bits())
                    .unwrap();
            }
            rgbaf16
        },

        (TexFormat::RGB, TexDataType::HalfFloat) => {
            let mut rgbf16 = Vec::<u8>::with_capacity(pixel_count * 6);
            for rgba8 in pixels.chunks(4) {
                rgbf16
                    .write_u16::<NativeEndian>(f16::from_f32(rgba8[0] as f32).as_bits())
                    .unwrap();
                rgbf16
                    .write_u16::<NativeEndian>(f16::from_f32(rgba8[1] as f32).as_bits())
                    .unwrap();
                rgbf16
                    .write_u16::<NativeEndian>(f16::from_f32(rgba8[2] as f32).as_bits())
                    .unwrap();
            }
            rgbf16
        },
        (TexFormat::Alpha, TexDataType::HalfFloat) => {
            for i in 0..pixel_count {
                let p = f16::from_f32(pixels[i * 4 + 3] as f32).as_bits();
                NativeEndian::write_u16(&mut pixels[i * 2..i * 2 + 2], p);
            }
            pixels.truncate(pixel_count * 2);
            pixels
        },
        (TexFormat::Luminance, TexDataType::HalfFloat) => {
            for i in 0..pixel_count {
                let p = f16::from_f32(pixels[i * 4] as f32).as_bits();
                NativeEndian::write_u16(&mut pixels[i * 2..i * 2 + 2], p);
            }
            pixels.truncate(pixel_count * 2);
            pixels
        },
        (TexFormat::LuminanceAlpha, TexDataType::HalfFloat) => {
            for rgba8 in pixels.chunks_mut(4) {
                let lum = f16::from_f32(rgba8[0] as f32).as_bits();
                let a = f16::from_f32(rgba8[3] as f32).as_bits();
                NativeEndian::write_u16(&mut rgba8[0..2], lum);
                NativeEndian::write_u16(&mut rgba8[2..4], a);
            }
            pixels
        },

        // Validation should have ensured that we only hit the
        // above cases, but we haven't turned the (format, type)
        // into an enum yet so there's a default case here.
        _ => unreachable!("Unsupported formats {:?} {:?}", format, data_type),
    }
}

fn premultiply_inplace(format: TexFormat, data_type: TexDataType, pixels: &mut [u8]) {
    match (format, data_type) {
        (TexFormat::RGBA, TexDataType::UnsignedByte) => {
            pixels::rgba8_premultiply_inplace(pixels);
        },
        (TexFormat::LuminanceAlpha, TexDataType::UnsignedByte) => {
            for la in pixels.chunks_mut(2) {
                la[0] = pixels::multiply_u8_color(la[0], la[1]);
            }
        },
        (TexFormat::RGBA, TexDataType::UnsignedShort5551) => {
            for rgba in pixels.chunks_mut(2) {
                if NativeEndian::read_u16(rgba) & 1 == 0 {
                    NativeEndian::write_u16(rgba, 0);
                }
            }
        },
        (TexFormat::RGBA, TexDataType::UnsignedShort4444) => {
            for rgba in pixels.chunks_mut(2) {
                let pix = NativeEndian::read_u16(rgba);
                let extend_to_8_bits = |val| (val | val << 4) as u8;
                let r = extend_to_8_bits(pix >> 12 & 0x0f);
                let g = extend_to_8_bits(pix >> 8 & 0x0f);
                let b = extend_to_8_bits(pix >> 4 & 0x0f);
                let a = extend_to_8_bits(pix & 0x0f);
                NativeEndian::write_u16(
                    rgba,
                    ((pixels::multiply_u8_color(r, a) & 0xf0) as u16) << 8 |
                        ((pixels::multiply_u8_color(g, a) & 0xf0) as u16) << 4 |
                        ((pixels::multiply_u8_color(b, a) & 0xf0) as u16) |
                        ((a & 0x0f) as u16),
                );
            }
        },
        // Other formats don't have alpha, so return their data untouched.
        _ => {},
    }
}

fn unmultiply_inplace(pixels: &mut [u8]) {
    for rgba in pixels.chunks_mut(4) {
        let a = (rgba[3] as f32) / 255.0;
        rgba[0] = (rgba[0] as f32 / a) as u8;
        rgba[1] = (rgba[1] as f32 / a) as u8;
        rgba[2] = (rgba[2] as f32 / a) as u8;
    }
}

/// Flips the pixels in the Vec on the Y axis.
fn flip_pixels_y(
    internal_format: TexFormat,
    data_type: TexDataType,
    width: usize,
    height: usize,
    unpacking_alignment: usize,
    pixels: Vec<u8>,
) -> Vec<u8> {
    let cpp = (data_type.element_size() * internal_format.components() /
        data_type.components_per_element()) as usize;

    let stride = (width * cpp + unpacking_alignment - 1) & !(unpacking_alignment - 1);

    let mut flipped = Vec::<u8>::with_capacity(pixels.len());

    for y in 0..height {
        let flipped_y = height - 1 - y;
        let start = flipped_y * stride;

        flipped.extend_from_slice(&pixels[start..(start + width * cpp)]);
        flipped.extend(vec![0u8; stride - width * cpp]);
    }

    flipped
}

trait ToSurfmanVersion {
    fn to_surfman_version(self) -> GLVersion;
}

impl ToSurfmanVersion for WebGLVersion {
    fn to_surfman_version(self) -> GLVersion {
        match self {
            WebGLVersion::WebGL1 => GLVersion::new(2, 0),
            WebGLVersion::WebGL2 => GLVersion::new(3, 0),
        }
    }
}

trait SurfmanContextAttributeFlagsConvert {
    fn to_surfman_context_attribute_flags(&self) -> ContextAttributeFlags;
}

impl SurfmanContextAttributeFlagsConvert for GLContextAttributes {
    fn to_surfman_context_attribute_flags(&self) -> ContextAttributeFlags {
        let mut flags = ContextAttributeFlags::empty();
        flags.set(ContextAttributeFlags::ALPHA, self.alpha);
        flags.set(ContextAttributeFlags::DEPTH, self.depth);
        flags.set(ContextAttributeFlags::STENCIL, self.stencil);
        flags
    }
}<|MERGE_RESOLUTION|>--- conflicted
+++ resolved
@@ -271,16 +271,8 @@
             WebGLMsg::WebVRCommand(ctx_id, command) => {
                 self.handle_webvr_command(ctx_id, command);
             },
-<<<<<<< HEAD
-            WebGLMsg::SwapBuffers(context_ids, sender) => {
-                self.handle_swap_buffers(context_ids, sender);
-=======
-            WebGLMsg::UpdateWebRenderImage(ctx_id, sender) => {
-                self.handle_update_wr_image(ctx_id, sender);
-            },
-            WebGLMsg::SwapBuffers(swap_id) => {
-                self.handle_swap_buffers(swap_id);
->>>>>>> 8de8aa33
+            WebGLMsg::SwapBuffers(swap_ids, sender) => {
+                self.handle_swap_buffers(swap_ids, sender);
             },
             WebGLMsg::DOMToTextureCommand(command) => {
                 self.handle_dom_to_texture(command);
@@ -491,10 +483,13 @@
             .chain(data.unattached.keys().cloned());
         for swap_id in swap_ids {
             if let Some(swap_chain) = self.swap_chains.lock().remove(&swap_id) {
-                for surface in swap_chain.pending_surface {
-                    self.device.destroy_surface(&mut data.ctx, surface).unwrap();
-                }
-                for surface in swap_chain.presented_surfaces {
+                match swap_chain.front_surface {
+                    FrontSurface::None | FrontSurface::CompositionInProgress => {}
+                    FrontSurface::Ready(surface) | FrontSurface::Pending(surface) => {
+                        self.device.destroy_surface(&mut data.ctx, surface).unwrap();
+                    }
+                }
+                for surface in swap_chain.free_surfaces {
                     self.device.destroy_surface(&mut data.ctx, surface).unwrap();
                 }
             }
@@ -510,12 +505,13 @@
         self.bound_context_id = None;
     }
 
-<<<<<<< HEAD
     fn handle_swap_buffers(&mut self,
-                           context_ids: Vec<WebGLContextId>,
+                           swap_ids: Vec<SwapChainId>,
                            completed_sender: WebGLSender<()>) {
-        for context_id in context_ids {
-            println!("handle_swap_buffers()");
+        println!("handle_swap_buffers()");
+        for swap_id in swap_ids {
+            let context_id = swap_id.context_id();
+
             let data = Self::make_current_if_needed_mut(
                 &self.device,
                 context_id,
@@ -530,84 +526,13 @@
 
                 // Fetch a new back buffer.
                 let mut new_back_buffer = None;
-                if let Some(ref mut swap_chain) = swap_chains.get_mut(&context_id) {
+                if let Some(ref mut swap_chain) = swap_chains.get_mut(&swap_id) {
                     while let Some(back_buffer) = swap_chain.free_surfaces.pop() {
                         if back_buffer.size() == size {
                             new_back_buffer = Some(back_buffer);
                             break;
                         }
                         surfaces_to_destroy.push(back_buffer);
-=======
-    /// Handles the creation/update of webrender_api::ImageKeys for a specific WebGLContext.
-    /// This method is invoked from a UpdateWebRenderImage message sent by the layout thread.
-    /// If SharedTexture is used the UpdateWebRenderImage message is sent only after a WebGLContext creation.
-    /// If Readback is used UpdateWebRenderImage message is sent always on each layout iteration in order to
-    /// submit the updated raw pixels.
-    fn handle_update_wr_image(
-        &mut self,
-        context_id: WebGLContextId,
-        sender: WebGLSender<webrender_api::ImageKey>,
-    ) {
-        println!("handle_update_wr_image()");
-        self.handle_swap_buffers(SwapChainId::Context(context_id));
-
-        let data = Self::make_current_if_needed_mut(
-            &self.device,
-            context_id,
-            &mut self.contexts,
-            &mut self.bound_context_id).expect("Where's the GL data?");
-
-        let size = self.device
-                       .context_surface_size(&data.ctx)
-                       .expect("Where's the front surface?");
-        let descriptor = self.device.context_descriptor(&data.ctx);
-        let has_alpha = self.device
-                            .context_descriptor_attributes(&descriptor)
-                            .flags
-                            .contains(ContextAttributeFlags::ALPHA);
-
-        let texture_target = current_wr_texture_target(&self.device);
-        let webrender_api = &self.webrender_api;
-
-        // Reuse existing ImageKey or generate a new one.
-        // When using a shared texture ImageKeys are only generated after a WebGLContext creation.
-        let info = self.cached_context_info.get_mut(&context_id).unwrap();
-        let image_key = *info.image_key.get_or_insert_with(|| {
-            Self::create_wr_external_image(webrender_api,
-                                           size,
-                                           has_alpha,
-                                           context_id,
-                                           texture_target)
-        });
-
-        // Send the ImageKey to the Layout thread.
-        sender.send(image_key).unwrap();
-    }
-
-    fn handle_swap_buffers(&mut self, swap_id: SwapChainId) {
-        println!("handle_swap_buffers()");
-        let context_id = swap_id.context_id();
-        let data = Self::make_current_if_needed_mut(
-            &self.device,
-            context_id,
-            &mut self.contexts,
-            &mut self.bound_context_id,
-        ).expect("Where's the GL data?");
-
-        let mut surfaces_to_destroy = vec![];
-        {
-            let mut swap_chains = self.swap_chains.lock();
-            let size = self.device.context_surface_size(&data.ctx).unwrap();
-
-            // Fetch a new back buffer.
-            let mut new_back_buffer = None;
-            if let Some(ref mut swap_chain) = swap_chains.get_mut(&swap_id) {
-                for presented_surface_index in 0..swap_chain.presented_surfaces.len() {
-                    if size == swap_chain.presented_surfaces[presented_surface_index].size() {
-                        new_back_buffer = Some(swap_chain.presented_surfaces
-                                                         .swap_remove(presented_surface_index));
-                        break;
->>>>>>> 8de8aa33
                     }
                 }
                 let new_back_buffer = match new_back_buffer {
@@ -619,7 +544,6 @@
                     }
                 };
 
-<<<<<<< HEAD
                 println!("... new back buffer will become {:?}", new_back_buffer.id());
 
                 // Swap the buffers.
@@ -629,7 +553,7 @@
                 println!("... front buffer is now {:?}", new_front_buffer.id());
 
                 // Hand the new front buffer to the compositor.
-                match swap_chains.entry(context_id) {
+                match swap_chains.entry(swap_id) {
                     Entry::Occupied(mut occupied_entry) => {
                         let mut swap_chain = occupied_entry.get_mut();
                         match mem::replace(&mut swap_chain.front_surface, FrontSurface::None) {
@@ -656,27 +580,6 @@
                             front_surface: FrontSurface::Ready(new_front_buffer),
                             free_surfaces: vec![],
                         });
-=======
-            println!("... new back buffer will become {:?}", new_back_buffer.id());
-
-            // Swap the buffers.
-            let new_front_buffer = match data.unattached.get_mut(&swap_id) {
-                Some(surface) => mem::replace(surface, new_back_buffer),
-                None => self.device.replace_context_surface(&mut data.ctx, new_back_buffer)
-                                   .expect("Where's the new front buffer?"),
-            };
-            println!("... front buffer is now {:?}", new_front_buffer.id());
-
-            // Hand the new front buffer to the compositor.
-            match swap_chains.entry(swap_id) {
-                Entry::Occupied(mut occupied_entry) => {
-                    let mut swap_chain = occupied_entry.get_mut();
-                    if let Some(old_front_buffer) = mem::replace(&mut swap_chain.pending_surface,
-                                                                 Some(new_front_buffer)) {
-                        // Compositor was too slow. Drop the old frame and replace it with this
-                        // one.
-                        surfaces_to_destroy.push(old_front_buffer);
->>>>>>> 8de8aa33
                     }
                 }
             }

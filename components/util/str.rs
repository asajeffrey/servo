--- conflicted
+++ resolved
@@ -26,301 +26,26 @@
 use std::ptr;
 use std::slice;
 use std::str::{CharIndices, FromStr, Split, from_utf8, from_utf8_unchecked};
-<<<<<<< HEAD
 use std::hash::{Hash, Hasher};
 use string_cache::Atom;
 
-// An in-place string is 22 bytes of UTF-encoded string,
-// together with its length in bytes and its length in characters.
-=======
-
-// An in-place string is 22 bytes of UTF-encoded string,
-// together with its length in bytes and its length in characters.
-
-#[derive(Clone, Copy, PartialEq, Eq, Hash)]
-struct InPlaceString {
-    bytelen: u8,
-    charlen: u8,
-    data: [u8; 22]
-}
-
-// Can't find this in the std library
-unsafe fn from_utf8_unchecked_mut(v: &mut [u8]) -> &mut str {
-    mem::transmute(v)
-}
-
-impl InPlaceString {
-    pub fn new() -> InPlaceString {
-        InPlaceString{ bytelen: 0, charlen:0, data: [0; 22] }
-    }
-    pub fn as_bytes(&self) -> &[u8] {
-        &self.data[..(self.bytelen as usize)]
-    }
-    pub fn as_bytes_mut(&mut self) -> &mut [u8] {
-        &mut self.data[..(self.bytelen as usize)]
-    }
-    pub fn as_str(&self) -> &str {
-       unsafe { from_utf8_unchecked(self.as_bytes()) }
-    }
-    pub fn as_str_mut(&mut self) -> &mut str {
-       unsafe { from_utf8_unchecked_mut(self.as_bytes_mut()) }
-    }
-    #[inline]
-    fn maybe_from(string: &str) -> Option<InPlaceString> {
-        let bytes = string.as_bytes();
-        if bytes.len() <= 22 {
-            let mut result = InPlaceString {
-                bytelen: bytes.len() as u8,
-                charlen: string.len() as u8,
-                data: [0; 22],
-            };
-            for (i,b) in bytes.iter().enumerate() {
-                result.data[i] = *b;
-            }
-            Some(result)
-        } else {
-            None
-        }
-    }
-}
-
 // An unpacked DOM String is either a String on the heap,
-// or an in-place string. Logically, this is the representation
-// of strings, but the unpacked version is 4 words, compared to 3 for a String,
-
-#[derive(Clone, PartialEq, Eq, Hash)]
-enum UnpackedDOMString {
-    OnHeap(String),
-    InPlace(InPlaceString),
-}
-
-impl UnpackedDOMString {
-    pub fn new() -> UnpackedDOMString {
-        UnpackedDOMString::InPlace(InPlaceString::new())
-    }
-    pub fn push_str(&mut self, string: &str) {
-        *self = match *self {
-            UnpackedDOMString::OnHeap(ref mut this) => {
-                this.push_str(string);
-                return;
-            },
-            UnpackedDOMString::InPlace(ref mut this) => {
-                let bytelen = (this.bytelen as usize) + string.as_bytes().len();
-                if bytelen <= 22 {
-                    let charlen = (this.charlen as usize) + string.len();
-                    for (i,b) in string.as_bytes().iter().enumerate() {
-                        this.data[(this.bytelen as usize) + i] = *b;
-                    }
-                    this.bytelen = bytelen as u8;
-                    this.charlen = charlen as u8;
-                    return;
-                } else {
-                    let mut result = String::with_capacity(bytelen);
-                    result.push_str(this.as_str());
-                    result.push_str(string);
-                    UnpackedDOMString::OnHeap(result)
-                }
-            }
-        }
-    }
-    pub fn clear(&mut self) {
-        // NOTE: This discards the backing store for heap-allocated strings.
-        // This is possibly inefficient, but means we can just use the derived
-        // implementations of Eq and Hash, since there is no overlap between
-        // in-place and heap-allocated strings.
-        *self = UnpackedDOMString::InPlace(InPlaceString::new());
-    }
-}
-
-impl PartialOrd for UnpackedDOMString {
-    fn partial_cmp(&self, other: &Self) -> Option<Ordering> {
-        (&**self).partial_cmp(&**other)
-    }
-}
-
-impl Ord for UnpackedDOMString {
-    fn cmp(&self, other: &Self) -> Ordering {
-        (&**self).cmp(&**other)
-    }
-}
-
-impl fmt::Debug for UnpackedDOMString {
-    fn fmt(&self, formatter: &mut fmt::Formatter) -> Result<(), fmt::Error> {
-        (&**self).fmt(formatter)
-    }
-}
-
-impl serde::Deserialize for UnpackedDOMString {
-    fn deserialize<D>(deserializer: &mut D) -> Result<Self, D::Error> where D: serde::Deserializer {
-        let string: String = try!(serde::Deserialize::deserialize(deserializer));
-        Ok(UnpackedDOMString::from(string))
-    }
-}
-
-impl serde::Serialize for UnpackedDOMString {
-    fn serialize<S>(&self, serializer: &mut S) -> Result<(), S::Error> where S: serde::Serializer {
-        (&**self).serialize(serializer)
-    }
-}
-
-impl Default for UnpackedDOMString {
-    fn default() -> Self {
-        UnpackedDOMString::new()
-    }
-}
-
-impl Deref for UnpackedDOMString {
-    type Target = str;
-
-    #[inline]
-    fn deref(&self) -> &str {
-        match *self {
-            UnpackedDOMString::OnHeap(ref this) => &**this,
-            UnpackedDOMString::InPlace(ref this) => this.as_str(),
-        }
-    }
-}
-
-impl DerefMut for UnpackedDOMString {
-    #[inline]
-    fn deref_mut(&mut self) -> &mut str {
-        match *self {
-            UnpackedDOMString::OnHeap(ref mut this) => &mut **this,
-            UnpackedDOMString::InPlace(ref mut this) => this.as_str_mut(),
-        }
-    }
-}
-
-impl AsRef<str> for UnpackedDOMString {
-    fn as_ref(&self) -> &str {
-        &**self
-    }
-}
-
-impl fmt::Display for UnpackedDOMString {
-    #[inline]
-    fn fmt(&self, f: &mut fmt::Formatter) -> fmt::Result {
-        fmt::Display::fmt(&**self, f)
-    }
-}
-
-impl PartialEq<str> for UnpackedDOMString {
-    fn eq(&self, other: &str) -> bool {
-        &**self == other
-    }
-}
-
-impl<'a> PartialEq<&'a str> for UnpackedDOMString {
-    fn eq(&self, other: &&'a str) -> bool {
-        &**self == *other
-    }
-}
-
-impl<'a> From<&'a str> for UnpackedDOMString {
-    fn from(string: &str) -> UnpackedDOMString {
-        InPlaceString::maybe_from(string).map(UnpackedDOMString::InPlace)
-            .unwrap_or_else(|| { UnpackedDOMString::OnHeap(String::from(string)) })
-    }
-}
-
-impl From<String> for UnpackedDOMString {
-    fn from(string: String) -> UnpackedDOMString {
-        InPlaceString::maybe_from(&*string).map(UnpackedDOMString::InPlace)
-            .unwrap_or(UnpackedDOMString::OnHeap(string))
-    }
-}
-
-impl Into<String> for UnpackedDOMString {
-    fn into(self) -> String {
-        match self {
-            UnpackedDOMString::OnHeap(this) => this,
-            UnpackedDOMString::InPlace(this) => String::from(this.as_str()),
-        }
-    }
-}
-
-impl Extend<char> for UnpackedDOMString {
-    fn extend<I>(&mut self, iterable: I) where I: IntoIterator<Item=char> {
-        // FIXME(ajeffrey): inefficient
-        let string: String = iterable.into_iter().collect();
-        self.push_str(&*string);
-    }
-}
-
-// As an experiment, make a DOMString just its unpacked representation
-#[derive(Clone, PartialOrd, Ord, PartialEq, Eq, Deserialize, Serialize, Hash, Debug)]
-pub struct DOMString(UnpackedDOMString);
->>>>>>> dec45094
-
-#[derive(Clone, Copy, PartialEq, Eq, Hash)]
-struct InPlaceString {
-    bytelen: u8,
-    charlen: u8,
-    data: [u8; 22]
-}
-
-<<<<<<< HEAD
-// Can't find this in the std library
-unsafe fn from_utf8_unchecked_mut(v: &mut [u8]) -> &mut str {
-    mem::transmute(v)
-}
-
-impl InPlaceString {
-    pub fn new() -> InPlaceString {
-        InPlaceString{ bytelen: 0, charlen:0, data: [0; 22] }
-    }
-    pub fn as_bytes(&self) -> &[u8] {
-        &self.data[..(self.bytelen as usize)]
-    }
-    pub fn as_bytes_mut(&mut self) -> &mut [u8] {
-        &mut self.data[..(self.bytelen as usize)]
-    }
-    pub fn as_str(&self) -> &str {
-       unsafe { from_utf8_unchecked(self.as_bytes()) }
-    }
-    pub fn as_str_mut(&mut self) -> &mut str {
-       unsafe { from_utf8_unchecked_mut(self.as_bytes_mut()) }
-    }
-    #[inline]
-    fn maybe_from(string: &str) -> Option<InPlaceString> {
-        let bytes = string.as_bytes();
-        if bytes.len() <= 22 {
-            let mut result = InPlaceString {
-                bytelen: bytes.len() as u8,
-                charlen: string.len() as u8,
-                data: [0; 22],
-            };
-            for (i,b) in bytes.iter().enumerate() {
-                result.data[i] = *b;
-            }
-            Some(result)
-        } else {
-            None
-        }
-    }
-}
-
-// An unpacked DOM String is either a String on the heap,
-// or an in-place string. Logically, this is the representation
+// or an atomi. Logically, this is the representation
 // of strings, but the unpacked version is 4 words, compared to 3 for a String,
 
 #[derive(Clone)]
 enum UnpackedDOMString {
     OnHeap(String),
-    InPlace(InPlaceString),
     Atomic(Atom),
 }
 
 impl UnpackedDOMString {
+    #[inline]
     pub fn new() -> UnpackedDOMString {
-        UnpackedDOMString::InPlace(InPlaceString::new())
-=======
-impl DOMString {
-    pub fn new() -> DOMString {
-        DOMString(UnpackedDOMString::new())
->>>>>>> dec45094
-    }
-    pub fn push_str(&mut self, string: &str) {
+        UnpackedDOMString::Atomic(atom!(""))
+    }
+    #[inline]
+    pub fn push_str(&mut self, string: &str) {            
         if let UnpackedDOMString::OnHeap(ref mut this) = *self {
             this.push_str(string);
         } else {
@@ -330,12 +55,18 @@
             *self = UnpackedDOMString::from(buffer);
         }
     }
-    pub fn clear(&mut self) {
-        *self = UnpackedDOMString::new()
+    #[inline]
+    pub fn clear(&mut self) { 
+        if let UnpackedDOMString::OnHeap(ref mut this) = *self {
+            this.clear()
+        } else {
+            *self = UnpackedDOMString::new()
+        }
     }
 }
 
 impl PartialEq for UnpackedDOMString {
+    #[inline]
     fn eq(&self, other: &UnpackedDOMString) -> bool {
         (&**self).eq(&**other)
     }
@@ -344,30 +75,35 @@
 impl Eq for UnpackedDOMString {}
 
 impl Hash for UnpackedDOMString {
+    #[inline]
     fn hash<H: Hasher>(&self, state: &mut H) {
         (&**self).hash(state)
     }
 }
 
 impl PartialOrd for UnpackedDOMString {
+    #[inline]
     fn partial_cmp(&self, other: &Self) -> Option<Ordering> {
         (&**self).partial_cmp(&**other)
     }
 }
 
 impl Ord for UnpackedDOMString {
+    #[inline]
     fn cmp(&self, other: &Self) -> Ordering {
         (&**self).cmp(&**other)
     }
 }
 
 impl fmt::Debug for UnpackedDOMString {
+    #[inline]
     fn fmt(&self, formatter: &mut fmt::Formatter) -> Result<(), fmt::Error> {
         (&**self).fmt(formatter)
     }
 }
 
 impl serde::Deserialize for UnpackedDOMString {
+    #[inline]
     fn deserialize<D>(deserializer: &mut D) -> Result<Self, D::Error> where D: serde::Deserializer {
         let string: String = try!(serde::Deserialize::deserialize(deserializer));
         Ok(UnpackedDOMString::from(string))
@@ -375,18 +111,16 @@
 }
 
 impl serde::Serialize for UnpackedDOMString {
+    #[inline]
     fn serialize<S>(&self, serializer: &mut S) -> Result<(), S::Error> where S: serde::Serializer {
         (&**self).serialize(serializer)
     }
 }
 
 impl Default for UnpackedDOMString {
+    #[inline]
     fn default() -> Self {
-<<<<<<< HEAD
         UnpackedDOMString::new()
-=======
-        DOMString(UnpackedDOMString::new())
->>>>>>> dec45094
     }
 }
 
@@ -395,31 +129,28 @@
 
     #[inline]
     fn deref(&self) -> &str {
-<<<<<<< HEAD
         match *self {
             UnpackedDOMString::OnHeap(ref this) => &**this,
-            UnpackedDOMString::InPlace(ref this) => this.as_str(),
             UnpackedDOMString::Atomic(ref this) => &**this,
         }
-=======
-        &*self.0
->>>>>>> dec45094
     }
 }
 
 impl DerefMut for UnpackedDOMString {
-    #[inline]
     fn deref_mut(&mut self) -> &mut str {
-<<<<<<< HEAD
         match *self {
             UnpackedDOMString::OnHeap(ref mut this) => &mut **this,
-            UnpackedDOMString::InPlace(ref mut this) => this.as_str_mut(),
-            UnpackedDOMString::Atomic(_) => panic!("Mutating atoms"), // FIXME(ajeffrey): mutating atoms?
+            UnpackedDOMString::Atomic(_) => {
+                let mut string = String::from(&**self);
+                *self = UnpackedDOMString::OnHeap(string);
+                self.deref_mut()
+            }
         }
     }
 }
 
 impl AsRef<str> for UnpackedDOMString {
+    #[inline]
     fn as_ref(&self) -> &str {
         &**self
     }
@@ -433,56 +164,56 @@
 }
 
 impl PartialEq<str> for UnpackedDOMString {
+    #[inline]
     fn eq(&self, other: &str) -> bool {
         &**self == other
     }
 }
 
 impl<'a> PartialEq<&'a str> for UnpackedDOMString {
+    #[inline]
     fn eq(&self, other: &&'a str) -> bool {
         &**self == *other
     }
 }
 
 impl<'a> From<&'a str> for UnpackedDOMString {
+    #[inline]
     fn from(string: &str) -> UnpackedDOMString {
-        InPlaceString::maybe_from(string).map(UnpackedDOMString::InPlace)
-            .unwrap_or_else(|| { UnpackedDOMString::OnHeap(String::from(string)) })
+        UnpackedDOMString::OnHeap(String::from(string))
     }
 }
 
 impl From<String> for UnpackedDOMString {
+    #[inline]
     fn from(string: String) -> UnpackedDOMString {
-        InPlaceString::maybe_from(&*string).map(UnpackedDOMString::InPlace)
-            .unwrap_or(UnpackedDOMString::OnHeap(string))
+        UnpackedDOMString::OnHeap(String::from(string))
     }
 }
 
 impl From<Atom> for UnpackedDOMString {
+    #[inline]
     fn from(contents: Atom) -> UnpackedDOMString {
         UnpackedDOMString::Atomic(contents)
     }
 }
 
 impl Into<String> for UnpackedDOMString {
+    #[inline]
     fn into(self) -> String {
         match self {
             UnpackedDOMString::OnHeap(this) => this,
-            UnpackedDOMString::InPlace(this) => String::from(this.as_str()),
             UnpackedDOMString::Atomic(this) => String::from(&*this),
         }
-=======
-        &mut *self.0
->>>>>>> dec45094
     }
 }
 
 impl Into<Atom> for UnpackedDOMString {
     // FIXME(ajeffrey): think about (unsafely!) updating self to be Atomic
+    #[inline]
     fn into(self) -> Atom {
         match self {
             UnpackedDOMString::OnHeap(this) => Atom::from(&*this),
-            UnpackedDOMString::InPlace(this) => Atom::from(this.as_str()),
             UnpackedDOMString::Atomic(this) => this,
         }
     }
@@ -490,16 +221,17 @@
 
 impl<'a> Into<Atom> for &'a UnpackedDOMString {
     // FIXME(ajeffrey): think about (unsafely!) updating self to be Atomic
+    #[inline]
     fn into(self) -> Atom {
         match *self {
             UnpackedDOMString::OnHeap(ref this) => Atom::from(&**this),
-            UnpackedDOMString::InPlace(ref this) => Atom::from(this.as_str()),
             UnpackedDOMString::Atomic(ref this) => this.clone(),
         }
     }
 }
 
 impl Extend<char> for UnpackedDOMString {
+    #[inline]
     fn extend<I>(&mut self, iterable: I) where I: IntoIterator<Item=char> {
         if let UnpackedDOMString::OnHeap(ref mut this) = *self {
             this.extend(iterable)
@@ -512,7 +244,6 @@
 }
 
 // As an experiment, make a DOMString just its unpacked representation,
-// plus a JSString cache.
 #[derive(Clone)]
 pub struct DOMString(UnpackedDOMString);
 
@@ -629,22 +360,18 @@
 impl<'a> From<&'a str> for DOMString {
     fn from(contents: &str) -> DOMString {
         DOMString(UnpackedDOMString::from(contents))
-<<<<<<< HEAD
     }
 }
 
 impl From<Atom> for DOMString {
     fn from(contents: Atom) -> DOMString {
         DOMString(UnpackedDOMString::from(contents))
-=======
->>>>>>> dec45094
     }
 }
 
 impl From<DOMString> for String {
     fn from(contents: DOMString) -> String {
         contents.0.into()
-<<<<<<< HEAD
     }
 }
 
@@ -657,23 +384,18 @@
 impl<'a> From<&'a DOMString> for Atom {
     fn from(contents: &DOMString) -> Atom {
         (&contents.0).into()
-=======
->>>>>>> dec45094
     }
 }
 
 impl Into<Vec<u8>> for DOMString {
     fn into(self) -> Vec<u8> {
         String::from(self).into()
-<<<<<<< HEAD
     }
 }
 
 impl Extend<char> for DOMString {
     fn extend<I>(&mut self, iterable: I) where I: IntoIterator<Item=char> {
         self.0.extend(iterable);
-=======
->>>>>>> dec45094
     }
 }
 
@@ -698,11 +420,7 @@
 pub unsafe fn jsstring_to_str(cx: *mut JSContext, s: *mut JSString) -> DOMString {
     // FIXME(ajeffrey): convert short jsstrings directly to DOMStrings
     let latin1 = JS_StringHasLatin1Chars(s);
-<<<<<<< HEAD
-    let string = if latin1 {
-=======
     DOMString::from(if latin1 {
->>>>>>> dec45094
         latin1_to_string(cx, s)
     } else {
         let mut length = 0;
@@ -733,8 +451,7 @@
             }
         }
         s
-    };
-    DOMString(UnpackedDOMString::from(string))
+    })
 }
 
 // https://heycam.github.io/webidl/#es-DOMString
